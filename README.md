# Prognostics Model Python Package
[![CodeFactor](https://www.codefactor.io/repository/github/nasa/prog_models/badge)](https://www.codefactor.io/repository/github/nasa/prog_models)
[![GitHub License](https://img.shields.io/badge/License-NOSA-green)](https://github.com/nasa/prog_models/blob/master/license.pdf)
[![GitHub Releases](https://img.shields.io/github/release/nasa/prog_models.svg)](https://github.com/nasa/prog_models/releases)
[![Binder](https://mybinder.org/badge_logo.svg)](https://mybinder.org/v2/gh/nasa/prog_models/HEAD?tutorial.ipynb)

The NASA Prognostic Model Package is a Python framework focused on defining and building models for prognostics (computation of remaining useful life) of engineering systems, and provides a set of prognostics models for select components developed within this framework, suitable for use in prognostics applications for these components.

This is part of the wider Prognostics Python Packages (ProgPy) and is designed to be used with the [Prognostics Algorithms Package](https://github.com/nasa/prog_algs).

## Installation 
`pip3 install prog_models`

## [Documentation](https://nasa.github.io/prog_models/)
See documentation [here](https://nasa.github.io/prog_models/)
 
## Repository Directory Structure 
Here is the directory structure for the github repository 
 
`src/prog_models/` - The prognostics model python package<br />
<<<<<<< HEAD
&nbsp;&nbsp; |-`datasets/` - Tools for accessing prognostics datasets<br />
=======
&nbsp;&nbsp; |-`datasets/` - Tools to access datasets <br /> 
>>>>>>> 68d38a79
&nbsp;&nbsp; |-`models/` - Example models<br /> 
&nbsp;&nbsp; |-`linear_model.py` - A simpler subclass of PrognosticsModel for linear models<br />
&nbsp;&nbsp; |-`prognostics_model.py` - Physics-based model superclass of degraded system behavior<br />
&nbsp;&nbsp; |-`sim_result.py` - Class for storing the result of a simulation (used by `prognostics_model`)<br />
`docs/` - Project documentation<br />
`sphinx_config/` - Configuration for automatic documentation generation<br />
`examples/` - Example Python scripts using prog_models<br />
`tests/` - Tests for prog_models<br />
`README.md` - The readme (this file)<br />
`requirements.txt` - Python library dependiencies required to be met to use this package<br />
`prog_model_template.py` - Template for Prognostics Model<br />
`tutorial.ipynb` - Tutorial (Juypter Notebook)

## Citing this repository
Use the following to cite this repository:

```
@misc{2022_nasa_prog_models,
    author    = {Christopher Teubert and Matteo Corbetta and Chetan Kulkarni and Katelyn Jarvis and Matthew Daigle},
    title     = {Prognostics Models Python Package},
    month     = September,
    year      = 2022,
    version   = {1.4},
    url       = {https://github.com/nasa/prog\_models}
    }
```

The corresponding reference should look like this:

C. Teubert, C. Kulkarni, M. Corbetta, K. Jarvis, M. Daigle, Prognostics Model Python Package, v1.4, September 2022. URL https://github.com/nasa/prog_models.

Alternatively, if using both prog_models and prog_algs, you can cite the combined package as

C. Teubert, C. Kulkarni, M. Corbetta, K. Jarvis, M. Daigle, ProgPy Prognostics Python Packages, v1.3, May 2022. URL https://github.com/nasa/prog_models.


## Acknowledgements
The structure and algorithms of this package are strongly inspired by the [MATLAB Prognostics Model Library](https://github.com/nasa/PrognosticsModelLibrary). We would like to recognize Matthew Daigle and the rest of the team that contributed to the Prognostics Model Library for the contributions their work on the MATLAB library made to the design of prog_models.

## Notices

Copyright © 2021 United States Government as represented by the Administrator of the National Aeronautics and Space Administration.  All Rights Reserved.

## Disclaimers

No Warranty: THE SUBJECT SOFTWARE IS PROVIDED "AS IS" WITHOUT ANY WARRANTY OF ANY KIND, EITHER EXPRESSED, IMPLIED, OR STATUTORY, INCLUDING, BUT NOT LIMITED TO, ANY WARRANTY THAT THE SUBJECT SOFTWARE WILL CONFORM TO SPECIFICATIONS, ANY IMPLIED WARRANTIES OF MERCHANTABILITY, FITNESS FOR A PARTICULAR PURPOSE, OR FREEDOM FROM INFRINGEMENT, ANY WARRANTY THAT THE SUBJECT SOFTWARE WILL BE ERROR FREE, OR ANY WARRANTY THAT DOCUMENTATION, IF PROVIDED, WILL CONFORM TO THE SUBJECT SOFTWARE. THIS AGREEMENT DOES NOT, IN ANY MANNER, CONSTITUTE AN ENDORSEMENT BY GOVERNMENT AGENCY OR ANY PRIOR RECIPIENT OF ANY RESULTS, RESULTING DESIGNS, HARDWARE, SOFTWARE PRODUCTS OR ANY OTHER APPLICATIONS RESULTING FROM USE OF THE SUBJECT SOFTWARE.  FURTHER, GOVERNMENT AGENCY DISCLAIMS ALL WARRANTIES AND LIABILITIES REGARDING THIRD-PARTY SOFTWARE, IF PRESENT IN THE ORIGINAL SOFTWARE, AND DISTRIBUTES IT "AS IS."

Waiver and Indemnity:  RECIPIENT AGREES TO WAIVE ANY AND ALL CLAIMS AGAINST THE UNITED STATES GOVERNMENT, ITS CONTRACTORS AND SUBCONTRACTORS, AS WELL AS ANY PRIOR RECIPIENT.  IF RECIPIENT'S USE OF THE SUBJECT SOFTWARE RESULTS IN ANY LIABILITIES, DEMANDS, DAMAGES, EXPENSES OR LOSSES ARISING FROM SUCH USE, INCLUDING ANY DAMAGES FROM PRODUCTS BASED ON, OR RESULTING FROM, RECIPIENT'S USE OF THE SUBJECT SOFTWARE, RECIPIENT SHALL INDEMNIFY AND HOLD HARMLESS THE UNITED STATES GOVERNMENT, ITS CONTRACTORS AND SUBCONTRACTORS, AS WELL AS ANY PRIOR RECIPIENT, TO THE EXTENT PERMITTED BY LAW.  RECIPIENT'S SOLE REMEDY FOR ANY SUCH MATTER SHALL BE THE IMMEDIATE, UNILATERAL TERMINATION OF THIS AGREEMENT.<|MERGE_RESOLUTION|>--- conflicted
+++ resolved
@@ -18,11 +18,7 @@
 Here is the directory structure for the github repository 
  
 `src/prog_models/` - The prognostics model python package<br />
-<<<<<<< HEAD
 &nbsp;&nbsp; |-`datasets/` - Tools for accessing prognostics datasets<br />
-=======
-&nbsp;&nbsp; |-`datasets/` - Tools to access datasets <br /> 
->>>>>>> 68d38a79
 &nbsp;&nbsp; |-`models/` - Example models<br /> 
 &nbsp;&nbsp; |-`linear_model.py` - A simpler subclass of PrognosticsModel for linear models<br />
 &nbsp;&nbsp; |-`prognostics_model.py` - Physics-based model superclass of degraded system behavior<br />
