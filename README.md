--- conflicted
+++ resolved
@@ -6,11 +6,7 @@
 `pip3 install prog_models`
 
 ## Documentation
-<<<<<<< HEAD
-See documentation [here](docs/)
-=======
 See documentation [here](https://github.com/nasa/prog_models/tree/master/docs)
->>>>>>> eff9a591
  
 ## Repository Directory Structure 
 Here is the directory structure for the github repository https://github.com/nasa/
