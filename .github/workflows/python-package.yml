--- conflicted
+++ resolved
@@ -140,11 +140,8 @@
         coverage run -a -m tests.test_datasets
         coverage run -a -m tests.test_dict_like_matrix_wrapper
         coverage run -a -m tests.test_direct
-<<<<<<< HEAD
         coverage run -a -m tests.test_estimate_params
-=======
         coverage run -a -m tests.test_ensemble
->>>>>>> f89fb9b5
         coverage run -a -m tests.test_linear_model
         coverage run -a -m tests.test_pneumatic_valve
         coverage run -a -m tests.test_powertrain
