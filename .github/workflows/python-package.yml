--- conflicted
+++ resolved
@@ -10,18 +10,9 @@
       - prog_models
 
 jobs:
-<<<<<<< HEAD
-  test:
-    timeout-minutes: 45
-    runs-on: ubuntu-latest
-    strategy:
-      matrix:
-        python-version: ['3.9']
-=======
   test_base_models:
     timeout-minutes: 5
     runs-on: ubuntu-latest
->>>>>>> 151cb15f
     steps:
     - uses: actions/checkout@v3
     - name: Set up Python
@@ -428,50 +419,4 @@
         python-version: ${{ matrix.python-version }}
     - name: Run copyright check
       run: |
-<<<<<<< HEAD
-        python scripts/test_copyright.py
-  coverage:
-    timeout-minutes: 30
-    runs-on: ubuntu-latest
-    strategy:
-      matrix:
-        python-version: ['3.10']
-    steps:
-    - uses: actions/checkout@v3
-    - name: Set up Python ${{ matrix.python-version }}
-      uses: actions/setup-python@v4
-      with:
-        python-version: ${{ matrix.python-version }}
-    - name: Install dependencies
-      run: |
-        python -m pip install --upgrade pip
-        python -m pip install -e .
-        pip install coverage
-        pip install notebook
-        pip install testbook
-        pip install requests
-        pip install importlib_metadata
-    - name: Run coverage
-      run: |
-        coverage run -m tests.test_base_models
-        coverage run -a -m tests.test_battery
-        coverage run -a -m tests.test_calc_error
-        coverage run -a -m tests.test_centrifugal_pump
-        coverage run -a -m tests.test_composite
-        coverage run -a -m tests.test_datasets
-        coverage run -a -m tests.test_dict_like_matrix_wrapper
-        coverage run -a -m tests.test_direct
-        coverage run -a -m tests.test_estimate_params
-        coverage run -a -m tests.test_ensemble
-        coverage run -a -m tests.test_linear_model
-        coverage run -a -m tests.test_pneumatic_valve
-        coverage run -a -m tests.test_powertrain
-        coverage run -a -m tests.test_serialization
-        coverage run -a -m tests.test_sim_result
-        coverage run -a -m tests.test_uav_model
-        coverage xml -i
-    - name: "Upload coverage to Codecov"
-      uses: codecov/codecov-action@v3
-=======
-        python scripts/test_copyright.py
->>>>>>> 151cb15f
+        python scripts/test_copyright.py