--- conflicted
+++ resolved
@@ -3,13 +3,9 @@
 
 import numpy as np
 
-<<<<<<< HEAD
 # FUNCTIONS
 # ========
 def rotorcraft_cam(n, length, b, d, constrained=False):
-=======
-def rotorcraft_cam(n, l, b, d, constrained=False):
->>>>>>> 4cd2bf77
     """
     Generate control allocation matrix (CAM) to transform rotor's angular velocity into thrust and torques around three main body axes.
 
@@ -37,42 +33,23 @@
         l_b_sq2o2 = l_b * np.sqrt(2.0) / 2.0
         # This CAM is assuming there's no rotor pointing towards the drone forward direction (x-axis)
         # See Dmitry Luchinsky's report for details (TO BE VERIFIED)
-<<<<<<< HEAD
         Gamma = np.array([[b, b, b, b, b, b, b, b],
                           [l_b, l_b_sq2o2, 0.0, -l_b_sq2o2, -l_b, -l_b_sq2o2, 0.0, l_b_sq2o2],
                           [0.0, -l_b_sq2o2, -l_b, -l_b_sq2o2, 0.0, l_b_sq2o2, l_b, l_b_sq2o2],
                           [-d, d, -d, d, -d, d, -d, d]])
-=======
-        Gamma = np.array([[   b,           b,     b,          b,     b,          b,    b,         b],
-                          [  l_b,  l_b_sq2o2,   0.0, -l_b_sq2o2,  -l_b, -l_b_sq2o2,  0.0, l_b_sq2o2],
-                          [  0.0, -l_b_sq2o2,  -l_b, -l_b_sq2o2,   0.0,  l_b_sq2o2,  l_b, l_b_sq2o2],
-                          [   -d,          d,    -d,          d,    -d,          d,   -d,         d]])
->>>>>>> 4cd2bf77
     if n == 8 and constrained:
         bl = b * length
         b2 = 2.0 * b
         d2 = 2.0 * d
         blsqrt2 = np.sqrt(2.0) * bl
 
-<<<<<<< HEAD
         Gamma = np.array([[b2, b2, b2, b2],
                           [bl, 0.0, -bl, 0.0],
                           [-bl, -blsqrt2, bl, blsqrt2],
                           [-d2, d2, -d2, d2]])
-=======
-        Gamma = np.array([[ b2,       b2,  b2,      b2],
-                          [ bl,      0.0, -bl,     0.0],
-                          [-bl, -blsqrt2,  bl, blsqrt2],
-                          [-d2,       d2, -d2,      d2]])
->>>>>>> 4cd2bf77
         optional['selector'] = np.array([[1, 0, 1, 0, 0, 0, 0, 0],
                                          [0, 1, 0, 1, 0, 0, 0, 0],
                                          [0, 0, 0, 0, 1, 0, 1, 0],
                                          [0, 0, 0, 0, 0, 1, 0, 1]]).T
 
-<<<<<<< HEAD
-    return Gamma, np.linalg.pinv(Gamma), optional
-=======
-    return Gamma, np.linalg.pinv(Gamma), optional
-   
->>>>>>> 4cd2bf77
+    return Gamma, np.linalg.pinv(Gamma), optional