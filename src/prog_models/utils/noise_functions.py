# Copyright © 2021 United States Government as represented by the Administrator of the
# National Aeronautics and Space Administration.  All Rights Reserved.

import numpy as np

# ---------------------------
# Measurement Noise Functions
# ---------------------------
<<<<<<< HEAD
def uniform_measurement_noise(self, z : dict):
    return self.OutputContainer(z.matrix + np.random.uniform(-1 * self.parameters['measurement_noise'].matrix, self.parameters['measurement_noise'].matrix, size=z.matrix.shape))

def triangular_measurement_noise(self, z : dict):
    return self.OutputContainer(z.matrix + np.random.triangular(-1 * self.parameters['measurement_noise'].matrix, 0, self.parameters['measurement_noise'].matrix, size=z.matrix.shape))
=======
def uniform_measurement_noise(self, z: dict):
    noise_mat = self.parameters['measurement_noise'].matrix
    z.matrix = z.matrix + np.random.uniform(-1*noise_mat, noise_mat, size=z.matrix.shape)
    return z

def triangular_measurement_noise(self, z: dict):
    noise_mat = self.parameters['measurement_noise'].matrix
    z.matrix = z.matrix + np.random.triangular(-1*noise_mat, 0, noise_mat, size=z.matrix.shape)
    return z
>>>>>>> 2ae3e384

def normal_measurement_noise(self, z: dict):
    noise_mat = self.parameters['measurement_noise'].matrix
    z.matrix = z.matrix + np.random.normal(0, noise_mat, size=z.matrix.shape)
    return z

def no_measurement_noise(self, z: dict) -> dict:
    return z

measurement_noise_functions = {
    'uniform': uniform_measurement_noise,
    'triangular': triangular_measurement_noise,
    'normal': normal_measurement_noise,
    'gaussian': normal_measurement_noise,
    'none': no_measurement_noise,
}

# ---------------------------
# Process Noise Functions
# ---------------------------

<<<<<<< HEAD
def triangular_process_noise(self, x : dict, dt : int =1):
    return self.StateContainer(x.matrix + dt * np.random.triangular(-1 * self.parameters['process_noise'].matrix, 0, self.parameters['process_noise'].matrix, size=x.matrix.shape))

def uniform_process_noise(self, x : dict, dt : int =1):
    return self.StateContainer(x.matrix + dt * np.random.uniform(-1 * self.parameters['process_noise'].matrix, self.parameters['process_noise'].matrix, size=x.matrix.shape))

def normal_process_noise(self, x : dict, dt : int =1):
    return self.StateContainer(x.matrix + dt * np.random.normal(0, self.parameters['process_noise'].matrix, size=x.matrix.shape))
=======
def triangular_process_noise(self, x: dict, dt: int = 1):
    noise_mat = self.parameters['process_noise'].matrix
    noise = np.random.triangular(-1*noise_mat, 0, noise_mat, size=x.matrix.shape)
    x.matrix = x.matrix + dt*noise
    return x

def uniform_process_noise(self, x: dict, dt: int = 1):
    noise_mat = self.parameters['process_noise'].matrix
    noise = np.random.uniform(-1*noise_mat, noise_mat, size=x.matrix.shape)
    x.matrix = x.matrix + dt*noise
    return x

def normal_process_noise(self, x: dict, dt: int = 1):
    noise_mat = self.parameters['process_noise'].matrix
    noise = np.random.normal(0, noise_mat, size=x.matrix.shape)
    x.matrix = x.matrix + dt*noise
    return x
>>>>>>> 2ae3e384

def no_process_noise(self, x: dict, dt: int = 1) -> dict:
    return x

process_noise_functions = {
    'uniform': uniform_process_noise,
    'triangular': triangular_process_noise,
    'normal': normal_process_noise,
    'gaussian': normal_process_noise,
    'none': no_process_noise,
}<|MERGE_RESOLUTION|>--- conflicted
+++ resolved
@@ -6,13 +6,6 @@
 # ---------------------------
 # Measurement Noise Functions
 # ---------------------------
-<<<<<<< HEAD
-def uniform_measurement_noise(self, z : dict):
-    return self.OutputContainer(z.matrix + np.random.uniform(-1 * self.parameters['measurement_noise'].matrix, self.parameters['measurement_noise'].matrix, size=z.matrix.shape))
-
-def triangular_measurement_noise(self, z : dict):
-    return self.OutputContainer(z.matrix + np.random.triangular(-1 * self.parameters['measurement_noise'].matrix, 0, self.parameters['measurement_noise'].matrix, size=z.matrix.shape))
-=======
 def uniform_measurement_noise(self, z: dict):
     noise_mat = self.parameters['measurement_noise'].matrix
     z.matrix = z.matrix + np.random.uniform(-1*noise_mat, noise_mat, size=z.matrix.shape)
@@ -22,7 +15,6 @@
     noise_mat = self.parameters['measurement_noise'].matrix
     z.matrix = z.matrix + np.random.triangular(-1*noise_mat, 0, noise_mat, size=z.matrix.shape)
     return z
->>>>>>> 2ae3e384
 
 def normal_measurement_noise(self, z: dict):
     noise_mat = self.parameters['measurement_noise'].matrix
@@ -44,16 +36,6 @@
 # Process Noise Functions
 # ---------------------------
 
-<<<<<<< HEAD
-def triangular_process_noise(self, x : dict, dt : int =1):
-    return self.StateContainer(x.matrix + dt * np.random.triangular(-1 * self.parameters['process_noise'].matrix, 0, self.parameters['process_noise'].matrix, size=x.matrix.shape))
-
-def uniform_process_noise(self, x : dict, dt : int =1):
-    return self.StateContainer(x.matrix + dt * np.random.uniform(-1 * self.parameters['process_noise'].matrix, self.parameters['process_noise'].matrix, size=x.matrix.shape))
-
-def normal_process_noise(self, x : dict, dt : int =1):
-    return self.StateContainer(x.matrix + dt * np.random.normal(0, self.parameters['process_noise'].matrix, size=x.matrix.shape))
-=======
 def triangular_process_noise(self, x: dict, dt: int = 1):
     noise_mat = self.parameters['process_noise'].matrix
     noise = np.random.triangular(-1*noise_mat, 0, noise_mat, size=x.matrix.shape)
@@ -71,7 +53,6 @@
     noise = np.random.normal(0, noise_mat, size=x.matrix.shape)
     x.matrix = x.matrix + dt*noise
     return x
->>>>>>> 2ae3e384
 
 def no_process_noise(self, x: dict, dt: int = 1) -> dict:
     return x
