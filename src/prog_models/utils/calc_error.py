# Copyright © 2021 United States Government as represented by the Administrator of the
# National Aeronautics and Space Administration.  All Rights Reserved.

"""
This file contains functions for calculating error given a model and some data (times, inputs, outputs). This is used by the PrognosticsModel.calc_error() method.
"""

from collections.abc import Iterable
from typing import List
from warnings import warn
import math
import numpy as np


def MAX_E(m, times: List[float], inputs: List[dict], outputs: List[dict], **kwargs) -> float:
    """
    Calculate the Maximum Error between model behavior and some collected data.

    Args:
        m (PrognosticsModel): Model to use for comparison
        times (list[float]): array of times for each sample
        inputs (list[dict]): array of input dictionaries where input[x] corresponds to time[x]
        outputs (list[dict]): array of output dictionaries where output[x] corresponds to time[x]

    Keyword Args:
        x0 (StateContainer): Current State of the model
        dt (float, optional): Maximum time step in simulation. Time step used in simulation is lower of dt and time between samples. Defaults to use time between samples.
        stability_tol (float, optional): Configurable parameter.
            Configurable cutoff value, between 0 and 1, that determines the fraction of the data points for which the model must be stable.
            In some cases, a prognostics model will become unstable under certain conditions, after which point the model can no longer represent behavior. 
            stability_tol represents the fraction of the provided argument `times` that are required to be met in simulation, 
            before the model goes unstable in order to produce a valid estimate of mean squared error. 

            If the model goes unstable before stability_tol is met, NaN is returned. 
            Else, model goes unstable after stability_tol is met, the mean squared error calculated from data up to the instability is returned.

    Returns:
        float: Maximum error between model and data
    """
    if isinstance(times[0], Iterable):
        # Calculate error for each
        error = [MAX_E(t, i, z, **kwargs) for (t, i, z) in zip(times, inputs, outputs)]
        return max(error)

    x = kwargs.get('x0', m.initialize(inputs[0], outputs[0]))
    dt = kwargs.get('dt', 1e99)
    stability_tol = kwargs.get('stability_tol', 0.95)

    if not isinstance(x, m.StateContainer):
        x = m.StateContainer(x)

    if not isinstance(inputs[0], m.InputContainer):
        inputs = [m.InputContainer(u_i) for u_i in inputs]
    
    if not isinstance(outputs[0], m.OutputContainer):
        outputs = [m.OutputContainer(z_i) for z_i in outputs]

    # Checks stability_tol is within bounds
    # Throwing a default after the warning.
    if stability_tol >= 1 or stability_tol < 0:
        warn(f"configurable cutoff must be some float value in the domain (0, 1]. "
             f"Received {stability_tol}. Resetting value to 0.95")
        stability_tol = 0.95

    counter = 0 
    t_last = times[0]
    err_max = 0
    z_obs = m.output(x)  # Initialize
    cutoffThreshold = math.floor(stability_tol * len(times))

    for t, u, z in zip(times, inputs, outputs):
        while t_last < t:
            t_new = min(t_last + dt, t)
            x = m.next_state(x, u, t_new-t_last)
            t_last = t_new
            if t >= t_last:
                # Only recalculate if required
                z_obs = m.output(x)
        if not (None in z_obs.matrix or None in z.matrix):
            # The none check above is used to cover the case where the model
            # is not able to produce an output for a given input yet
            # For example, in LSTM models, the first few inputs will not 
            # produce an output until the model has received enough data
            # This is true for any window-based model
            if any(np.isnan(z_obs.matrix)):
                if counter < cutoffThreshold:
                    raise ValueError(f"Model unstable- NAN reached in simulation (t={t}) before cutoff threshold. "
                                     f"Cutoff threshold is {cutoffThreshold}, or roughly {stability_tol * 100}% of the data")                 
                else: 
                    warn(f"Model unstable- NaN reached in simulation (t={t})")
                    break
            err_max = max(err_max, np.max(
                np.abs(z.matrix - z_obs.matrix)
            ))
            counter += 1

    if counter == 0:
        return np.nan

    return err_max


def RMSE(m, times: List[float], inputs: List[dict], outputs: List[dict], **kwargs) -> float:
    """
    Calculate the Root Mean Squared Error between model behavior and some collected data.

    Args:
        m (PrognosticsModel): Model to use for comparison
        times (list[float]): array of times for each sample
        inputs (list[dict]): array of input dictionaries where input[x] corresponds to time[x]
        outputs (list[dict]): array of output dictionaries where output[x] corresponds to time[x]

    Keyword Args:
        x0 (StateContainer): Current State of the model
        dt (float, optional): Maximum time step in simulation. Time step used in simulation is lower of dt and time between samples. Defaults to use time between samples.
        stability_tol (float, optional): Configurable parameter.
            Configurable cutoff value, between 0 and 1, that determines the fraction of the data points for which the model must be stable.
            In some cases, a prognostics model will become unstable under certain conditions, after which point the model can no longer represent behavior. 
            stability_tol represents the fraction of the provided argument `times` that are required to be met in simulation, 
            before the model goes unstable in order to produce a valid estimate of mean squared error. 

            If the model goes unstable before stability_tol is met, NaN is returned. 
            Else, model goes unstable after stability_tol is met, the mean squared error calculated from data up to the instability is returned.

    Returns:
        float: RMSE between model and data
    """
    return np.sqrt(MSE(m, times, inputs, outputs, **kwargs))


def MSE(m, times: List[float], inputs: List[dict], outputs: List[dict], **kwargs) -> float:
    """Calculate Mean Squared Error (MSE) between simulated and observed

    Args:
        m (PrognosticsModel): Model to use for comparison
        times (list[float]): array of times for each sample
        inputs (list[dict]): array of input dictionaries where input[x] corresponds to time[x]
        outputs (list[dict]): array of output dictionaries where output[x] corresponds to time[x]

    Keyword Args:
        x0 (dict, optional): Initial state.
        dt (float, optional): Maximum time step in simulation. Time step used in simulation is lower of dt and time between samples. Defaults to use time between samples.
        stability_tol (float, optional): Configurable parameter.
            Configurable cutoff value, between 0 and 1, that determines the fraction of the data points for which the model must be stable.
            In some cases, a prognostics model will become unstable under certain conditions, after which point the model can no longer represent behavior. 
            stability_tol represents the fraction of the provided argument `times` that are required to be met in simulation, 
            before the model goes unstable in order to produce a valid estimate of mean squared error. 

            If the model goes unstable before stability_tol is met, NaN is returned. 
            Else, model goes unstable after stability_tol is met, the mean squared error calculated from data up to the instability is returned.

    Returns:
        float: Total error
    """
    if isinstance(times[0], Iterable):
        # Calculate error for each
        error = [m.calc_error(t, i, z, **kwargs) for (t, i, z) in zip(times, inputs, outputs)]
        return sum(error)/len(error)

    x = kwargs.get('x0', m.initialize(inputs[0], outputs[0]))
    dt = kwargs.get('dt', 1e99)
    stability_tol = kwargs.get('stability_tol', 0.95)

<<<<<<< HEAD
    if not isinstance(x, m.StateContainer):
        x = [m.StateContainer(x_i) for x_i in x]
=======
    if not isinstance(x, self.StateContainer):
        x = self.StateContainer(x)
>>>>>>> 2717476e

    if not isinstance(inputs[0], m.InputContainer):
        inputs = [m.InputContainer(u_i) for u_i in inputs]

    if not isinstance(outputs[0], m.OutputContainer):
        outputs = [m.OutputContainer(z_i) for z_i in outputs]

    # Checks stability_tol is within bounds
    # Throwing a default after the warning.
    if stability_tol >= 1 or stability_tol < 0:
        warn(f"configurable cutoff must be some float value in the domain (0, 1]. "  
             f"Received {stability_tol}. Resetting value to 0.95")
        stability_tol = 0.95

    counter = 0  # Needed to account for skipped (i.e., none) values
    t_last = times[0]
    err_total = 0
    z_obs = m.output(x)
    cutoffThreshold = math.floor(stability_tol * len(times))

    for t, u, z in zip(times, inputs, outputs):
        while t_last < t:
            t_new = min(t_last + dt, t)
            x = m.next_state(x, u, t_new-t_last)
            t_last = t_new
            if t >= t_last:
                # Only recalculate if required
                z_obs = m.output(x)
        if not (None in z_obs.matrix or None in z.matrix):
            # The none check above is used to cover the case where the model
            # is not able to produce an output for a given input yet
            # For example, in LSTM models, the first few inputs will not 
            # produce an output until the model has received enough data
            # This is true for any window-based model
            if any (np.isnan(z_obs.matrix)):
                if counter < cutoffThreshold:
                    raise ValueError(f"Model unstable- NAN reached in simulation (t={t}) before cutoff threshold. "
                                     f"Cutoff threshold is {cutoffThreshold}, or roughly {stability_tol * 100}% of the data")     
                else:
                    warn("Model unstable- NaN reached in simulation (t={})".format(t))
                    break
            err_total += np.sum(np.square(z.matrix - z_obs.matrix), where= ~np.isnan(z.matrix))
            counter += 1

    return err_total/counter

def MAE(m, times: List[float], inputs: List[dict], outputs: List[dict], **kwargs) -> float:
    """
    Calculate the Mean Absolute Error between model behavior and some collected data.

    Args:
        m (PrognosticsModel): Model to use for comparison
        times (list[float]): array of times for each sample
        inputs (list[dict]): array of input dictionaries where input[x] corresponds to time[x]
        outputs (list[dict]): array of output dictionaries where output[x] corresponds to time[x]

    Keyword Args:
        x0 (StateContainer): Current State of the model
        dt (float, optional): Maximum time step in simulation. Time step used in simulation is lower of dt and time between samples. Defaults to use time between samples.
        stability_tol (float, optional): Configurable parameter.
            Configurable cutoff value, between 0 and 1, that determines the fraction of the data points for which the model must be stable.
            In some cases, a prognostics model will become unstable under certain conditions, after which point the model can no longer represent behavior. 
            stability_tol represents the fraction of the provided argument `times` that are required to be met in simulation, 
            before the model goes unstable in order to produce a valid estimate of mean squared error. 

            If the model goes unstable before stability_tol is met, NaN is returned. 
            Else, model goes unstable after stability_tol is met, the mean squared error calculated from data up to the instability is returned.

    Returns:
        float: MAE between model and data
    """
    if isinstance(times[0], Iterable):
        # Calculate error for each
        error = [MAE(t, i, z, **kwargs) for (t, i, z) in zip(times, inputs, outputs)]
        return sum(error)/len(error)

    x = kwargs.get('x0', m.initialize(inputs[0], outputs[0]))
    dt = kwargs.get('dt', 1e99)
    stability_tol = kwargs.get('stability_tol', 0.95)

    if not isinstance(x, m.StateContainer):
        x = m.StateContainer(x)

    if not isinstance(inputs[0], m.InputContainer):
        inputs = [m.InputContainer(u_i) for u_i in inputs]
    
    if not isinstance(outputs[0], m.OutputContainer):
        outputs = [m.OutputContainer(z_i) for z_i in outputs]

    # Checks stability_tol is within bounds
    # Throwing a default after the warning.
    if stability_tol >= 1 or stability_tol < 0:
        warn(f"configurable cutoff must be some float value in the domain (0, 1]. "  
             f"Received {stability_tol}. Resetting value to 0.95")
        stability_tol = 0.95

    counter = 0  # Needed to account for skipped (i.e., none) values
    t_last = times[0]
    err_total = 0
    z_obs = m.output(x)  # Initialize
    cutoffThreshold = math.floor(stability_tol * len(times))

    for t, u, z in zip(times, inputs, outputs):
        while t_last < t:
            t_new = min(t_last + dt, t)
            x = m.next_state(x, u, t_new-t_last)
            t_last = t_new
            if t >= t_last:
                # Only recalculate if required
                z_obs = m.output(x)
        if not (None in z_obs.matrix or None in z.matrix):
            # The none check above is used to cover the case where the model
            # is not able to produce an output for a given input yet
            # For example, in LSTM models, the first few inputs will not 
            # produce an output until the model has received enough data
            # This is true for any window-based model
            if any(np.isnan(z_obs.matrix)):
                if counter < cutoffThreshold:
                    raise ValueError(f"Model unstable- NAN reached in simulation (t={t}) before cutoff threshold. "
                                     f"Cutoff threshold is {cutoffThreshold}, or roughly {stability_tol * 100}% of the data")       
                else:
                    warn("Model unstable- NaN reached in simulation (t={})".format(t))
                    break
            err_total += np.sum(
                np.abs(z.matrix - z_obs.matrix))
            counter += 1
    return err_total/counter

def MAPE(m, times: List[float], inputs: List[dict], outputs: List[dict], **kwargs) -> float:
    """
    Calculate the Mean Absolute Percentage Error between model behavior and some collected data.

    Args:
        m (PrognosticsModel): Model to use for comparison
        times (list[float]): array of times for each sample
        inputs (list[dict]): array of input dictionaries where input[x] corresponds to time[x]
        outputs (list[dict]): array of output dictionaries where output[x] corresponds to time[x]

    Keyword Args:
        x0 (StateContainer): Current State of the model
        dt (float, optional): Maximum time step in simulation. Time step used in simulation is lower of dt and time between samples. Defaults to use time between samples.
        stability_tol (float, optional): Configurable parameter.
            Configurable cutoff value, between 0 and 1, that determines the fraction of the data points for which the model must be stable.
            In some cases, a prognostics model will become unstable under certain conditions, after which point the model can no longer represent behavior. 
            stability_tol represents the fraction of the provided argument `times` that are required to be met in simulation, 
            before the model goes unstable in order to produce a valid estimate of mean squared error. 

            If the model goes unstable before stability_tol is met, NaN is returned. 
            Else, model goes unstable after stability_tol is met, the mean squared error calculated from data up to the instability is returned.

    Returns:
        float: MAPE between model and data
    """
    if isinstance(times[0], Iterable):
        # Calculate error for each
        error = [MAPE(t, i, z, **kwargs) for (t, i, z) in zip(times, inputs, outputs)]
        return sum(error)/len(error)

    x = kwargs.get('x0', m.initialize(inputs[0], outputs[0]))
    dt = kwargs.get('dt', 1e99)
    stability_tol = kwargs.get('stability_tol', 0.95)

    if not isinstance(x, m.StateContainer):
        x = m.StateContainer(x)

    if not isinstance(inputs[0], m.InputContainer):
        inputs = [m.InputContainer(u_i) for u_i in inputs]
    
    if not isinstance(outputs[0], m.OutputContainer):
        outputs = [m.OutputContainer(z_i) for z_i in outputs]

    # Checks stability_tol is within bounds
    # Throwing a default after the warning.
    if stability_tol >= 1 or stability_tol < 0:
        warn(f"configurable cutoff must be some float value in the domain (0, 1]. "  
             f"Received {stability_tol}. Resetting value to 0.95")
        stability_tol = 0.95

    counter = 0  # Needed to account for skipped (i.e., none) values
    t_last = times[0]
    err_total = 0
    z_obs = m.output(x)  # Initialize
    cutoffThreshold = math.floor(stability_tol * len(times))

    for t, u, z in zip(times, inputs, outputs):
        while t_last < t:
            t_new = min(t_last + dt, t)
            x = m.next_state(x, u, t_new-t_last)
            t_last = t_new
            if t >= t_last:
                # Only recalculate if required
                z_obs = m.output(x)
        if not (None in z_obs.matrix or None in z.matrix):
            # The none check above is used to cover the case where the model
            # is not able to produce an output for a given input yet
            # For example, in LSTM models, the first few inputs will not
            # produce an output until the model has received enough data
            # This is true for any window-based model
            if any(np.isnan(z_obs.matrix)):
                if counter < cutoffThreshold:
                    raise ValueError(f"Model unstable- NAN reached in simulation (t={t}) before cutoff threshold. "
                                     f"Cutoff threshold is {cutoffThreshold}, or roughly {stability_tol * 100}% of the data")     
                else:
                    warn("Model unstable- NaN reached in simulation (t={})".format(t))
                    break
            err_total += np.sum(np.abs(z.matrix - z_obs.matrix)/z.matrix)
            counter += 1
    return err_total/counter<|MERGE_RESOLUTION|>--- conflicted
+++ resolved
@@ -161,13 +161,8 @@
     dt = kwargs.get('dt', 1e99)
     stability_tol = kwargs.get('stability_tol', 0.95)
 
-<<<<<<< HEAD
     if not isinstance(x, m.StateContainer):
-        x = [m.StateContainer(x_i) for x_i in x]
-=======
-    if not isinstance(x, self.StateContainer):
-        x = self.StateContainer(x)
->>>>>>> 2717476e
+        x = m.StateContainer(x)
 
     if not isinstance(inputs[0], m.InputContainer):
         inputs = [m.InputContainer(u_i) for u_i in inputs]
