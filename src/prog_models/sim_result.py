# Copyright © 2021 United States Government as represented by the Administrator of the National Aeronautics and Space Administration.  All Rights Reserved.

from collections import UserList, defaultdict
from copy import deepcopy
from matplotlib.pyplot import figure
import numpy as np
import pandas as pd
from typing import Callable, Dict, List, Union

from prog_models.utils.containers import DictLikeMatrixWrapper
from prog_models.visualize import plot_timeseries


class SimResult(UserList):
    """
    `SimResult` is a data structure for the results of a simulation, with time. It is returned from the `simulate_to*` methods for :term:`inputs<input>`, :term:`outputs<output>`, :term:`states<state>`, and :term:`event_states<event state>` for the beginning and ending time step of the simulation, plus any save points indicated by the `savepts` and `save_freq` configuration arguments. The class includes methods for analyzing, manipulating, and visualizing the results of the simulation.

    Args:
            times (array[float]): Times for each data point where times[n] corresponds to data[n]
            data (array[Dict[str, float]]): Data points where data[n] corresponds to times[n]
            frame (pd.DataFrame): all times and data sorted in a pandas DataFrame
    """

    __slots__ = ['times', 'data', 'frame']  # Optimization

    def __init__(self, times: list[float] = None, data: list[Union[DictLikeMatrixWrapper, dict]] = None, _copy=True):
        # empty lists are passed
        if times is None or data is None:
            self.times = []
            self.data = []
            self.frame = pd.DataFrame()
        else:
            self.times = times.copy()
            if _copy:
                self.data = deepcopy(data)
            else:
                self.data = data
            # creating multi row pd.DataFrame from data list of dict
            if len(self.data) > 0:
                self.frame = pd.concat([
                    pd.DataFrame(dict(dframe), index=[0]) for dframe in self.data
                ], ignore_index=True, axis=0)
            else:
                self.frame = pd.DataFrame(self.data)
            self.frame.insert(0, "time", self.times)
            self.frame.reindex()

    def __eq__(self, other: "SimResult") -> bool:
        """Compare 2 SimResults

        Args:
            other (SimResult)

        Returns:
            bool: If the two SimResults are equal
        """
        time_check = self.times == other.times
        data_check = (self.data == other.data)
        frame_check = self.frame.equals(other.frame)
        return time_check and data_check and frame_check

    def index(self, other: dict, *args, **kwargs) -> int:
        """
        Get the index of the first location where other occurs

        Args:
            other (dict)

        Returns:
            int: Index of first sample where other occurs
        """
        return self.data.index(other, *args, **kwargs)

    def extend(self, other: "SimResult") -> None:
        """
        Extend the SimResult with another SimResult or LazySimResult object

        Args:
            other (SimResult/LazySimResult)

        """
        if isinstance(other, SimResult):
            self.times.extend(other.times)
            self.data.extend(other.data)
            self.frame = pd.concat([self.frame, other.frame], ignore_index=True, axis=0)
        else:
            raise ValueError(f"ValueError: Argument must be of type {self.__class__}")

    def pop(self, index: int = -1) -> dict:
        """Remove and return an element

        Args:
            index (int, optional): Index of element to be removed. Defaults to -1.

        Returns:
            dict: Element Removed
        """
        if index is -1:
            index_df = len(self.frame.index) - 1
        else:
            index_df = index
        self.times.pop(index)
        temp_df = self.frame.T
        temp_df.pop(index_df)
        self.frame = temp_df.T
        self.frame = self.frame.reset_index(drop=True)
        return self.data.pop(index)

<<<<<<< HEAD
    def remove(self, d: Union[float, dict] = None, t: float = None) -> None:
=======
    def remove(self, d : dict = None, t : float = None) -> None:
>>>>>>> a7abdf0d
        """Remove an element

        Args:
            d: Data value to be removed.
            t: Time value to be removed.
        """
        if sum([i is None for i in (d, t)]) != 1:
            raise ValueError("ValueError: Only one named argument (d, t) can be specified.")

        if t is not None:
            # removes the index of the timestamp meant for removal
            index = self.times.index(t)
            self.pop(index)
        else:
            # finds index of dictionary meant to be removed
            if isinstance(d, dict) and len(d) > 0:
                index = self.data.index(d)
                self.pop(index)
            else:
                raise ValueError

    def clear(self) -> None:
        """Clear the SimResult"""
        self.times = []
        self.data = []
        self.frame = pd.DataFrame()

    def get_time(self, index: int) -> float:
        """Get time for data point at index `index`

        Args:
            index (int)

        Returns:
            float: Time for which the data point at index `index` corresponds
        """
        # return self.frame['time'].iat[index]
        return self.times[index]

    def to_numpy(self, keys: list = None) -> np.ndarray:
        """
        Convert from simresult to numpy array
        Args:
            keys: Subset of keys to return as part of numpy array (by default, all)
        Returns:
            np.ndarray: numpy array representing simresult
        """
        if len(self.data) is 0:
            return np.array([[]], dtype=np.float64)
        if keys is not None:
            with_keys_numpy = self.frame.drop(['time'], axis=1)[keys].to_numpy(dtype=np.float64)
            return with_keys_numpy
        return self.frame.drop(['time'], axis=1).to_numpy(dtype=np.float64)

    def plot(self, **kwargs) -> figure:
        """
        Plot the simresult as a line plot

        Keyword Args:
            keys (list[str]): list of keys to plot. If not provided, all keys in the series are plotted.
            figsize (tuple[float, float]): width and height of the figure
            compact (bool): If true, all timeseries are displayed in one plot (multiple colored lines)
            xlabel (str) : label for the x-axis. Default is 'time'
            ylabel (str) : label for the y-axis. Default is 'state'
            title (str) : plot title. Default is no title
            title_fontsize (str or float): plot title fontsize. Default is 'x-large'
            suptitle (str) : plot suptitle. Default is no suptitle
            ticklabel_fontsize (str or float): tick label font sizes. Default is 'small'
            tight_layout (bool): whether to use tight layout (minimize figure blank space around the graph)
            display_labels (str): whether to display x and y-labels in the figure (['no', 'minimal', 'all'])

        Returns:
            Figure
        """
        return plot_timeseries(self.times, self.data, legend={'display': True}, options=kwargs)

    def monotonicity(self) -> Dict[str, float]:
        """
        Calculate monotonicty for a single prediction.
        Given a single simulation result, for each event: go through all predicted states and compare those to the next one.
        Calculates monotonicity for each event key using its associated mean value in UncertainData.

        Where N is number of measurements and sign indicates sign of calculation.

        Coble, J., et. al. (2021). Identifying Optimal Prognostic Parameters from Data: A Genetic Algorithms Approach. Annual Conference of the PHM Society.
        http://www.papers.phmsociety.org/index.php/phmconf/article/view/1404
        Baptistia, M., et. al. (2022). Relation between prognostics predictor evaluation metrics and local interpretability SHAP values. Aritifical Intelligence, Volume 306.
        https://www.sciencedirect.com/science/article/pii/S0004370222000078

        Args:

        Returns:
            float: Value between [0, 1] indicating monotonicity of a given event for the Prediction.
        """
        # Collect and organize mean values for each event
        by_event = defaultdict(list)
        for uncertaindata in self.data:
            for key, value in uncertaindata.items():
                by_event[key].append(value)

        # For each event, calculate monotonicity using formula
        result = {}
        for key, l in by_event.items():
            mono_sum = 0
            for i in range(len(l) - 1):
                mono_sum += np.sign(l[i + 1] - l[i])
            result[key] = abs(mono_sum / (len(l) - 1))
        return result

    def monotonicity_df(self) -> pd.DataFrame:
        """
        Returns:
            pd.DataFrame: values from monotonicity in a DataFrame
        """
        # creating multi row pd.DataFrame from data list of dict
        mono_dict = self.monotonicity()
        if len(mono_dict) > 0:
            mono_df = pd.DataFrame(mono_dict, index=[0])
        else:
            mono_df = pd.DataFrame()
        return mono_df



    def __not_implemented(self):  # lgtm [py/inheritance/signature-mismatch]
        raise NotImplementedError("Not Implemented")

    # Functions of list not implemented
    # Specified here to stop users from accidentally trying to use them 
    # (due to this classes similarity to list)
    append = __not_implemented
    count = __not_implemented
    insert = __not_implemented
    reverse = __not_implemented
    # lgtm [py/missing-equals]


class LazySimResult(SimResult):  # lgtm [py/missing-equals]
    """
    Used to store the result of a simulation, which is only calculated on first request
    """

    def __init__(self, fcn: Callable, times: list = None, states: list = None, _copy: bool = True) -> None:
        """
        Args:
            fcn (callable): function (x) -> z where x is the state and z is the data
            times (array(float)): Times for each data point where times[n] corresponds to data[n]
            data (array(dict)): Data points where data[n] corresponds to times[n]
        """
        self.fcn = fcn
        self.__data = None
        if times is None or states is None:
            self.times = []
            self.states = []
            self.frame = pd.DataFrame()
        else:
            self.times = times.copy()
            if _copy:
                self.states = deepcopy(states)

            else:
                self.states = states
            if len(self.states) > 0:  # BOOKMARK
                # state DataFrame
                self.frame = pd.concat([
                    pd.DataFrame(dict(dframe), index=[0]) for dframe in self.states
                ], ignore_index=True, axis=0)
                # inserting time column
                self.frame.insert(0, "time", self.times)
                self.frame.reindex()
            else:
                self.frame = pd.DataFrame()

    def __reduce__(self):
        return self.__class__.__base__, (self.times, self.data)

    def is_cached(self) -> bool:
        """
        Returns:
            bool: If the value has been calculated
        """
        return self.__data is not None

    def clear(self) -> None:
        """
        Clears the times, states, and data cache for a LazySimResult object
        """
        self.times = []
        self.__data = None
        self.states = []
        self.frame = pd.DataFrame()

    def extend(self, other: "LazySimResult", _copy: bool = True) -> None:
        """
        Extend the LazySimResult with another LazySimResult object
        Raise ValueError if SimResult is passed
        Function fcn of other LazySimResult MUST match function fcn of LazySimResult object to be extended

        Args:
            _copy: bool
            other: (LazySimResult)

        """
        if isinstance(other, self.__class__):
            self.times.extend(other.times)
            if _copy:
                self.states.extend(deepcopy(other.states))
                self.frame = pd.concat([self.frame, deepcopy(other.frame)], ignore_index=True, axis=0)
            else:
                self.states.extend(other.states)
                self.frame = pd.concat([self.frame, other.frame], ignore_index=True, axis=0)
            if self.__data is None or not other.is_cached():
                self.__data = None
            else:
                self.__data.extend(other.data)
        elif isinstance(other, SimResult):
            raise ValueError(
                f"ValueError: {self.__class__} cannot be extended by SimResult. First convert to SimResult using to_simresult() method.")
        else:
            raise ValueError(f"ValueError: Argument must be of type {self.__class__}.")

    def pop(self, index: int = -1) -> dict:
        """Remove an element. If data hasn't been cached, remove the state - so it wont be calculated

        Args:
            index (int, optional): Index of element to be removed. Defaults to -1.

        Returns:
            dict: Element Removed
        """
        self.times.pop(index)
        # to pop from self.frame
        if index is -1:
            index_df = len(self.frame.index) - 1
        else:
            index_df = index
        temp_df = self.frame.T
        temp_df.pop(index_df)
        self.frame = temp_df.T
        self.frame = self.frame.reset_index(drop=True)
        x = self.states.pop(index)
        if self.__data is not None:
            return self.__data.pop(index)
        return self.fcn(x)

    def remove(self, d: float = None, t: float = None, s=None) -> None:
        """Remove an element

        Args:
            d: Data value to be removed
            t: Time value to be removed
            s: State value to be removed
        """
        if sum([i is None for i in (d, t, s)]) != 2:
            raise ValueError("ValueError: Only one named argument (d, t, s) can be specified.")
        # get index value
        if t is not None:
            index = self.times.index(t)
        elif s is not None:
            index = self.states.index(s)
        else:
            index = self.data.index(d)
        self.pop(index)

    def to_simresult(self) -> SimResult:
        return SimResult(self.times, self.data)

    @property
    def data(self) -> List[dict]:
        """
        Get the data (elements of list). Only calculated on first request

        Returns:
            array(dict): data
        """
        if self.__data is None:
            self.__data = [self.fcn(x) for x in self.states]
        return self.__data

    def get_frame_data(self) -> pd.DataFrame:
        """
        place fcn data (list[dict]) into a pd.DataFrame format.

        Returns:
            pd.DataFrame: frame
        """
        if len(self.data) == 0:
            return pd.DataFrame()
        else:
            # creating fcn(x) DataFrame
            # fcn data DataFrame
            frame = pd.concat([
                pd.DataFrame(dict(dframe), index=[0]) for dframe in self.data
            ], ignore_index=True, axis=0)
            # inserting time column
            frame.insert(0, "time", self.times)
            frame.reindex()
            return frame<|MERGE_RESOLUTION|>--- conflicted
+++ resolved
@@ -106,11 +106,7 @@
         self.frame = self.frame.reset_index(drop=True)
         return self.data.pop(index)
 
-<<<<<<< HEAD
     def remove(self, d: Union[float, dict] = None, t: float = None) -> None:
-=======
-    def remove(self, d : dict = None, t : float = None) -> None:
->>>>>>> a7abdf0d
         """Remove an element
 
         Args:
