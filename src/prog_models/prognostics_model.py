--- conflicted
+++ resolved
@@ -1138,12 +1138,8 @@
         # If we get here, method is not supported
         raise ProgModelInputException(f"Error method '{method}' not supported")
     
-<<<<<<< HEAD
-    def estimate_params(self, runs: List[tuple] = None, keys: List[str] = None, times = None, inputs = None, outputs = None, method = 'nelder-mead', tol = None, **kwargs) -> None:
-=======
     def estimate_params(self, runs: List[tuple] = None, keys: List[str] = None, times: List[float] = None, inputs: List[InputContainer] = None,
                         outputs: List[OutputContainer] = None, method: str = 'nelder-mead', **kwargs) -> None:
->>>>>>> 15ef14fa
         """Estimate the model parameters given data. Overrides model parameters
 
         Keyword Args:
