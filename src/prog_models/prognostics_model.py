# Copyright © 2021 United States Government as represented by the Administrator of the
# National Aeronautics and Space Administration.  All Rights Reserved.

from .exceptions import ProgModelInputException, ProgModelTypeError, ProgModelException
from abc import abstractmethod, ABC
from numbers import Number
import numpy as np
from copy import deepcopy
from collections import UserDict
import types
from array import array
from .sim_result import SimResult, CachedSimResult


class PrognosticsModelParameters(UserDict):
    """
    Prognostics Model Parameters - this class replaces a standard dictionary.
    It includes the extra logic to process the different supported manners of defining noise.

    Args:
        model: PrognosticsModel for which the params correspond
        dict_in: Initial parameters
        callbacks: Any callbacks for derived parameters f(parameters) : updates (dict)
    """
    def __init__(self, model, dict_in = {}, callbacks = {}):
        super().__init__()
        self.__m = model
        self.callbacks = {}
        for (key, value) in dict_in.items():
            # Deepcopy is needed here to force copying when value is an object (e.g., dict)
            self[key] = deepcopy(value)

        # Add and run callbacks
        # Has to be done here so the base parameters are all set 
        self.callbacks = callbacks
        for key in callbacks:
            if key in self:
                for callback in callbacks[key]:
                    changes = callback(self)
                    self.update(changes)

    def __setitem__(self, key, value):
        """Set model configuration, overrides dict.__setitem__()

        Args:
            key (string): configuration key to set
            value: value to set that configuration value to

        Raises:
            ProgModelTypeError: Improper configuration for a model
        """
        super().__setitem__(key, value)

        if key in self.callbacks:
            for callback in self.callbacks[key]:
                changes = callback(self)
                self.update(changes) # Merge in changes
        
        if key == 'process_noise':
            if callable(self['process_noise']):  # Provided a function
                self.__m.apply_process_noise = types.MethodType(self['process_noise'], self.__m)
            else:  # Not a function
                # Process noise is single number - convert to dict
                if isinstance(self['process_noise'], Number):
                    self['process_noise'] = {key: self['process_noise'] for key in self.__m.states}
                
                # Process distribution type
                if 'process_noise_dist' in self and self['process_noise_dist'].lower() not in ["gaussian", "normal"]:
                    # Update process noise distribution to custom
                    if self['process_noise_dist'].lower() == "uniform":
                        def uniform_process_noise(self, x, dt=1):
                            return {key: x[key] + \
                                dt*np.random.uniform(-self.parameters['process_noise'][key], self.parameters['process_noise'][key]) \
                                    for key in self.states}
                        self.__m.apply_process_noise = types.MethodType(uniform_process_noise, self.__m)
                    elif self['process_noise_dist'].lower() == "triangular":
                        def triangular_process_noise(self, x, dt=1):
                            return {key: x[key] + \
                                dt*np.random.triangular(-self.parameters['process_noise'][key], 0, self.parameters['process_noise'][key]) \
                                    for key in self.states}
                        self.__m.apply_process_noise = types.MethodType(triangular_process_noise, self.__m)
                    else:
                        raise ProgModelTypeError("Unsupported process noise distribution")
                
                # Make sure every key is present (single value already handled above)
                if not all([key in self['process_noise'] for key in self.__m.states]):
                    raise ProgModelTypeError("Process noise must have ever key in model.states")
        elif key == 'measurement_noise':
            if callable(self['measurement_noise']):
                self.__m.apply_measurement_noise = types.MethodType(self['measurement_noise'], self.__m)
            else:
                # Process noise is single number - convert to dict
                if isinstance(self['measurement_noise'], Number):
                    self['measurement_noise'] = {key: self['measurement_noise'] for key in self.__m.outputs}
                
                # Process distribution type
                if 'measurement_noise_dist' in self and self['measurement_noise_dist'].lower() not in ["gaussian", "normal"]:
                    # Update measurement noise distribution to custom
                    if self['measurement_noise_dist'].lower() == "uniform":
                        def uniform_noise(self, x):
                            return {key: x[key] + \
                                np.random.uniform(-self.parameters['measurement_noise'][key], self.parameters['measurement_noise'][key]) \
                                    for key in self.outputs}
                        self.__m.apply_measurement_noise = types.MethodType(uniform_noise, self.__m)
                    elif self['measurement_noise_dist'].lower() == "triangular":
                        def triangular_noise(self, x):
                            return {key: x[key] + \
                                np.random.triangular(-self.parameters['measurement_noise'][key], 0, self.parameters['measurement_noise'][key]) \
                                    for key in self.outputs}
                        self.__m.apply_measurement_noise = types.MethodType(triangular_noise, self.__m)
                    else:
                        raise ProgModelTypeError("Unsupported measurement noise distribution")
                
                # Make sure every key is present (single value already handled above)
                if not all([key in self['measurement_noise'] for key in self.__m.outputs]):
                    raise ProgModelTypeError("Measurement noise must have ever key in model.states")

    def register_derived_callback(self, key, callback):
        """Register a new callback for derived parameters

        Args:
            key (string): key for which the callback is triggered
            callback (function): callback function f(parameters) -> updates (dict)
        """
        if key in self.callbacks:
            self.callbacks[key].append(callback)
        else:
            self.callbacks[key] = [callback]

        # Run new callback
        if key in self:
            updates = callback(self[key])
            self.update(updates)

class PrognosticsModel(ABC):
    """
    A general time-variant state space model of system degradation behavior.

    The PrognosticsModel class is a wrapper around a mathematical model of a
    system as represented by a state, output, input, event_state and threshold equations.

    A Model also has a parameters structure, which contains fields for
    various model parameters.

    Parameters
    ----------
    kwargs : keyword arguments, optional
        Configuration parameters for model. Parameters supported by every model include:\n
            * process_noise : Process noise (applied at dx/next_state).
                Can be number (e.g., .2) applied to every state, a dictionary of values for each
                state (e.g., {'x1': 0.2, 'x2': 0.3}), or a function (x) -> x\n
            * process_noise_dist : Optional, distribution for process noise (e.g., normal, uniform, triangular)\n
            * measurement_noise : Measurement noise (applied in output eqn)
                Can be number (e.g., .2) applied to every output, a dictionary of values for each
                output (e.g., {'z1': 0.2, 'z2': 0.3}), or a function (z) -> z\n
            * measurement_noise_dist : Optional, distribution for measurement noise (e.g., normal, uniform, triangular)\n
        E.g., PrognosticsModel(process_noise= 0.3, measurement_noise= {'z1': 0.1, 'z2': 0.3})
    
    Raises
    ------
    ProgModelTypeError

    Example
    -------
    m = PrognosticsModel({'process_noise': 3.2})
    """

    # Configuration Parameters for model
    default_parameters = {
        'process_noise': 0.1,
        'measurement_noise': 0.0
    }

    # Configurable state range limit
    state_limits = {
<<<<<<< HEAD
        # 'state': (lower_limit, upper_limit)
=======
        # 'state': [lower_limit, upper_limit]
>>>>>>> b6cc2f1c
    }

    # inputs = []     # Identifiers for each input
    # states = []     # Identifiers for each state
    # outputs = []    # Identifiers for each output
    observables_keys = []  # Identifies for each observable
    events = []       # Identifiers for each event
    param_callbacks = {}  # Callbacks for derived parameters

    def __init__(self, **kwargs):
        try:
            if not hasattr(self, 'inputs'):
                raise ProgModelTypeError('Must have `inputs` attribute')
            
            if not hasattr(self, 'states'):
                raise ProgModelTypeError('Must have `states` attribute')
            if len(self.states) <= 0:
                raise ProgModelTypeError('`states` attribute must have at least one state key')
            try:
                iter(self.states)
            except TypeError:
                raise ProgModelTypeError('model.states must be iterable')

            if not hasattr(self, 'outputs'):
                raise ProgModelTypeError('Must have `outputs` attribute')
            try:
                iter(self.outputs)
            except TypeError:
                raise ProgModelTypeError('model.outputs must be iterable')
        except Exception:
            raise ProgModelTypeError('Could not check model configuration')

        self.parameters = PrognosticsModelParameters(self, self.__class__.default_parameters, self.param_callbacks)
        try:
            self.parameters.update(kwargs)
        except TypeError:
            raise ProgModelTypeError("couldn't update parameters. `options` must be type dict (was {})".format(type(kwargs)))

        try:
            if 'process_noise' not in self.parameters:
                self.parameters['process_noise'] = 0.1
            else:
                self.parameters['process_noise'] = self.parameters['process_noise']         # To force  __setitem__

            if 'measurement_noise' not in self.parameters:
                self.parameters['measurement_noise'] = 0.0
            else:
                self.parameters['measurement_noise'] = self.parameters['measurement_noise'] # To force  __setitem__
        except Exception:
            raise ProgModelTypeError('Model noise poorly configured')

    def __str__(self):
        return "{} Prognostics Model (Events: {})".format(type(self).__name__, self.events)
    
    @abstractmethod
    def initialize(self, u, z) -> dict:
        """
        Calculate initial state given inputs and outputs

        Parameters
        ----------
        u : dict
            Inputs, with keys defined by model.inputs \n
            e.g., u = {'i':3.2} given inputs = ['i']
        z : dict
            Outputs, with keys defined by model.outputs \n
            e.g., z = {'t':12.4, 'v':3.3} given inputs = ['t', 'v']

        Returns
        -------
        x : dict
            First state, with keys defined by model.states \n
            e.g., x = {'abc': 332.1, 'def': 221.003} given states = ['abc', 'def']

        Example
        -------
        | m = PrognosticsModel() # Replace with specific model being simulated
        | u = {'u1': 3.2}
        | z = {'z1': 2.2}
        | x = m.initialize(u, z) # Initialize first state
        """
        return {}

    def apply_measurement_noise(self, z) -> dict:
        """
        Apply measurement noise to the measurement

        Parameters
        ----------
        z : dict
            output, with keys defined by model.outputs \n
            e.g., z = {'abc': 332.1, 'def': 221.003} given outputs = ['abc', 'def']
 
        Returns
        -------
        z : dict
            output, with applied noise, with keys defined by model.outputs \n
            e.g., z = {'abc': 332.2, 'def': 221.043} given outputs = ['abc', 'def']

        Example
        -------
        | m = PrognosticsModel() # Replace with specific model being simulated
        | z = {'z1': 2.2}
        | z = m.apply_measurement_noise(z)

        Note
        ----
        Configured using parameters `measurement_noise` and `measurement_noise_dist`
        """
        return {key: z[key] \
            + np.random.normal(0, self.parameters['measurement_noise'][key]) \
                for key in z.keys()}
        
    def apply_process_noise(self, x, dt=1) -> dict:
        """
        Apply process noise to the state

        Parameters
        ----------
        x : dict
            state, with keys defined by model.states \n
            e.g., x = {'abc': 332.1, 'def': 221.003} given states = ['abc', 'def']
        dt : Number, optional
            Time step (e.g., dt = 0.1)

        Returns
        -------
        x : dict
            state, with applied noise, with keys defined by model.states
            e.g., x = {'abc': 332.2, 'def': 221.043} given states = ['abc', 'def']

        Example
        -------
        | m = PrognosticsModel() # Replace with specific model being simulated
        | u = {'u1': 3.2}
        | z = {'z1': 2.2}
        | x = m.initialize(u, z) # Initialize first state
        | x = m.apply_process_noise(x) 

        Note
        ----
        Configured using parameters `process_noise` and `process_noise_dist`
        """
        return {key: x[key] + \
            dt*np.random.normal(0, self.parameters['process_noise'][key]) \
                for key in x.keys()}

    def dx(self, x, u):
        """
        Calculate the first derivative of state `x` at a specific time `t`, given state and input

        Parameters
        ----------
        x : dict
            state, with keys defined by model.states \n
            e.g., x = {'abc': 332.1, 'def': 221.003} given states = ['abc', 'def']
        u : dict
            Inputs, with keys defined by model.inputs \n
            e.g., u = {'i':3.2} given inputs = ['i']

        Returns
        -------
        dx : dict
            First derivitive of state, with keys defined by model.states \n
            e.g., dx = {'abc': 3.1, 'def': -2.003} given states = ['abc', 'def']
        
        Example
        -------
        | m = DerivProgModel() # Replace with specific model being simulated
        | u = {'u1': 3.2}
        | z = {'z1': 2.2}
        | x = m.initialize(u, z) # Initialize first state
        | dx = m.dx(x, u) # Returns first derivative of state given input u
        
        See Also
        --------
        next_state

        Note
        ----
        A model should overwrite either `next_state` or `dx`. Override `dx` for continuous models,
        and `next_state` for discrete, where the behavior cannot be described by the first derivative
        """
        raise ProgModelException('dx not defined - please use next_state()')
        
    def next_state(self, x, u, dt) -> dict: 
        """
        State transition equation: Calculate next state

        Parameters
        ----------
        x : dict
            state, with keys defined by model.states \n
            e.g., x = {'abc': 332.1, 'def': 221.003} given states = ['abc', 'def']
        u : dict
            Inputs, with keys defined by model.inputs \n
            e.g., u = {'i':3.2} given inputs = ['i']
        dt : number
            Timestep size in seconds (≥ 0) \n
            e.g., dt = 0.1
        

        Returns
        -------
        x : dict
            Next state, with keys defined by model.states
            e.g., x = {'abc': 332.1, 'def': 221.003} given states = ['abc', 'def']

        Example
        -------
        | m = PrognosticsModel() # Replace with specific model being simulated
        | u = {'u1': 3.2}
        | z = {'z1': 2.2}
        | x = m.initialize(u, z) # Initialize first state
        | x = m.next_state(x, u, 0.1) # Returns state at 3.1 seconds given input u
        
        See Also
        --------
        dx

        Note
        ----
        A model should overwrite either `next_state` or `dx`. Override `dx` for continuous models, and `next_state` for discrete, where the behavior cannot be described by the first derivative
        """
        
        # Note: Default is to use the dx method (continuous model) - overwrite next_state for continuous
        dx = self.dx(x, u)
        return {key: x[key] + dx[key]*dt for key in dx.keys()}

    def __next_state(self, x, u, dt) -> dict:
        """
        State transition equation: Calls next_state(), calculating the next state, and then adds noise

        Parameters
        ----------
        x : dict
            state, with keys defined by model.states \n
            e.g., x = {'abc': 332.1, 'def': 221.003} given states = ['abc', 'def']
        u : dict
            Inputs, with keys defined by model.inputs \n
            e.g., u = {'i':3.2} given inputs = ['i']
        dt : number
            Timestep size in seconds (≥ 0) \n
            e.g., dt = 0.1

        Returns
        -------
        x : dict
            Next state, with keys defined by model.states
            e.g., x = {'abc': 332.1, 'def': 221.003} given states = ['abc', 'def']

        Example
        -------
        | m = PrognosticsModel() # Replace with specific model being simulated
        | u = {'u1': 3.2}
        | z = {'z1': 2.2}
        | x = m.initialize(u, z) # Initialize first state
        | x = m.__next_state(x, u, 0.1) # Returns state, with noise, at 3.1 seconds given input u
        
        See Also
        --------
        next_state

        Note
        ----
        A model should not overwrite '__next_state'
        A model should overwrite either `next_state` or `dx`. Override `dx` for continuous models, and `next_state` for discrete, where the behavior cannot be described by the first derivative.
        """
        
        # Calculate next state
<<<<<<< HEAD
        next_state = self.apply_process_noise(self.next_state(x, u, dt))
=======
        next_state = self.next_state(x, u, dt)
>>>>>>> b6cc2f1c

        # Check if state is within bounds
        for (key, limit) in self.state_limits.items():
            if next_state[key] < limit[0]:
                next_state[key] = limit[0]
            elif next_state[key] > limit[1]:
                next_state[key] = limit[1]

        # Add process noise
<<<<<<< HEAD
        return next_state
=======
        return self.apply_process_noise(next_state)
>>>>>>> b6cc2f1c

    def observables(self, x) -> dict:
        """
        Calculate observables where

        Parameters
        ----------
        x : dict
            state, with keys defined by model.states \n
            e.g., x = {'abc': 332.1, 'def': 221.003} given states = ['abc', 'def']
        
        Returns
        -------
        obs : dict
            Observables, with keys defined by model.observables. \n
            e.g., obs = {'tMax':33, 'iMax':19} given observables = ['tMax', 'iMax']

        Example
        -------
        | m = PrognosticsModel() # Replace with specific model being simulated
        | u = {'u1': 3.2}
        | z = {'z1': 2.2}
        | x = m.initialize(u, z) # Initialize first state
        | obs = m.observables(3.0, x) # Returns {'tMax':33, 'iMax':19}
        """
        return {}

    @abstractmethod
    def output(self, x) -> dict:
        """
        Calculate next state, forward one timestep

        Parameters
        ----------
        x : dict
            state, with keys defined by model.states \n
            e.g., x = {'abc': 332.1, 'def': 221.003} given states = ['abc', 'def']
        
        Returns
        -------
        z : dict
            Outputs, with keys defined by model.outputs. \n
            e.g., z = {'t':12.4, 'v':3.3} given outputs = ['t', 'v']

        Example
        -------
        | m = PrognosticsModel() # Replace with specific model being simulated
        | u = {'u1': 3.2}
        | z = {'z1': 2.2}
        | x = m.initialize(u, z) # Initialize first state
        | z = m.output(3.0, x) # Returns {'o1': 1.2}
        """
        return {}

    def __output(self, x) -> dict:
        """
        Calls output, which calculates next state forward one timestep, and then adds noise

        Parameters
        ----------
        x : dict
            state, with keys defined by model.states \n
            e.g., x = {'abc': 332.1, 'def': 221.003} given states = ['abc', 'def']
        
        Returns
        -------
        z : dict
            Outputs, with keys defined by model.outputs. \n
            e.g., z = {'t':12.4, 'v':3.3} given outputs = ['t', 'v']

        Example
        -------
        | m = PrognosticsModel() # Replace with specific model being simulated
        | u = {'u1': 3.2}
        | z = {'z1': 2.2}
        | x = m.initialize(u, z) # Initialize first state
        | z = m.__output(3.0, x) # Returns {'o1': 1.2} with noise added
        """

        # Calculate next state, forward one timestep
        z = self.output(x)

        # Add measurement noise
        return self.apply_measurement_noise(z)

    def event_state(self, x) -> dict:
        """
        Calculate event states (i.e., measures of progress towards event (0-1, where 0 means event has occured))

        Parameters
        ----------
        x : dict
            state, with keys defined by model.states\n
            e.g., x = {'abc': 332.1, 'def': 221.003} given states = ['abc', 'def']
        
        Returns
        -------
        event_state : dict
            Event States, with keys defined by prognostics_model.events.\n
            e.g., event_state = {'EOL':0.32} given events = ['EOL']

        Example
        -------
        | m = PrognosticsModel() # Replace with specific model being simulated
        | u = {'u1': 3.2}
        | z = {'z1': 2.2}
        | x = m.initialize(u, z) # Initialize first state
        | event_state = m.event_state(x) # Returns {'e1': 0.8, 'e2': 0.6}

        Note
        ----
        Default is to return an empty array (for system models that do not include any events)
        
        See Also
        --------
        threshold_met
        """
        return {}
    
    def threshold_met(self, x) -> dict:
        """
        For each event threshold, calculate if it has been met

        Parameters
        ----------
        x : dict
            state, with keys defined by model.states\n
            e.g., x = {'abc': 332.1, 'def': 221.003} given states = ['abc', 'def']
        
        Returns
        -------
        thresholds_met : dict
            If each threshold has been met (bool), with deys defined by prognostics_model.events\n
            e.g., thresholds_met = {'EOL': False} given events = ['EOL']

        Example
        -------
        | m = PrognosticsModel() # Replace with specific model being simulated
        | u = {'u1': 3.2}
        | z = {'z1': 2.2}
        | x = m.initialize(u, z) # Initialize first state
        | threshold_met = m.threshold_met(x) # returns {'e1': False, 'e2': False}

        Note
        ----
        If not overwritten, the default behavior is to say the threshold is met if the event state is <= 0
        
        See Also
        --------
        event_state
        """
        return {key: event_state <= 0 \
            for (key, event_state) in self.event_state(x).items()} 

    def simulate_to(self, time, future_loading_eqn, first_output, **kwargs) -> tuple:
        """
        Simulate prognostics model for a given number of seconds

        Parameters
        ----------
        time : number
            Time to which the model will be simulated in seconds (≥ 0.0) \n
            e.g., time = 200
        future_loading_eqn : callable
            Function of (t) -> z used to predict future loading (output) at a given time (t)
        options: kwargs, optional
            Configuration options for the simulation \n
            Note: configuration of the model is set through model.parameters \n
            Supported parameters: see `simulate_to_threshold`
        
        Returns
        -------
        times: number
            Times for each simulated point
        inputs: [dict]
            Future input (from future_loading_eqn) for each time in times
        states: [dict]
            Estimated states for each time in times
        outputs: [dict]
            Estimated outputs for each time in times
        event_states: [dict]
            Estimated event state (e.g., SOH), between 1-0 where 0 is event occurance, for each time in times
        
        Raises
        ------
        ProgModelInputException

        See Also
        --------
        simulate_to_threshold

        Example
        -------
        | def future_load_eqn(t):
        |     if t< 5.0: # Load is 3.0 for first 5 seconds
        |         return 3.0
        |     else:
        |         return 5.0
        | first_output = {'o1': 3.2, 'o2': 1.2}
        | m = PrognosticsModel() # Replace with specific model being simulated
        | (times, inputs, states, outputs, event_states) = m.simulate_to(200, future_load_eqn, first_output)
        """
        
        # Input Validation
        if not isinstance(time, Number) or time < 0:
            raise ProgModelInputException("'time' must be positive, was {} (type: {})".format(time, type(time)))

        # Configure
        config = { # Defaults
            'thresholds_met_eqn': (lambda x: False), # Override threshold
            'horizon': time
        }
        kwargs.update(config) # Config should override kwargs

        return self.simulate_to_threshold(future_loading_eqn, first_output, **kwargs)
 
    def simulate_to_threshold(self, future_loading_eqn, first_output, threshold_keys = None, **kwargs) -> tuple:
        """
        Simulate prognostics model until any or specified threshold(s) have been met

        Parameters
        ----------
        future_loading_eqn : callable
            Function of (t) -> z used to predict future loading (output) at a given time (t)
        first_output : dict
            First measured output, needed to initialize state
        threshold_keys: [str], optional
            Keys for events that will trigger the end of simulation.
            If blank, simulation will occur if any event will be met ()
        options: keyword arguments, optional
            Configuration options for the simulation \n
            Note: configuration of the model is set through model.parameters.\n
            Supported parameters:\n
             * dt (Number0: time step (s), e.g. {'dt': 0.1} \n
             * save_freq (Number): Frequency at which output is saved (s), e.g., save_freq = 10 \n
             * save_pts ([Number]): Additional ordered list of custom times where output is saved (s), e.g., save_pts= [50, 75] \n
             * horizon (Number): maximum time that the model will be simulated forward (s), e.g., horizon = 1000 \n
             * x (dict): optional, initial state dict, e.g., x= {'x1': 10, 'x2': -5.3}\n
             * thresholds_met_eqn (function/lambda): optional, custom equation to indicate logic for when to stop sim f(thresholds_met) -> bool\n
             * print_inter (bool): optional, toggle intermediate printing, e.g., print_inter = True\n
            e.g., m.simulate_to_threshold(eqn, z, dt=0.1, save_pts=[1, 2])
        
        Returns
        -------
        times: [number]
            Times for each simulated point
        inputs: [dict]
            Future input (from future_loading_eqn) for each time in times
        states: [dict]
            Estimated states for each time in times
        outputs: [dict]
            Estimated outputs for each time in times
        event_states: [dict]
            Estimated event state (e.g., SOH), between 1-0 where 0 is event occurance, for each time in times
        
        Raises
        ------
        ProgModelInputException

        See Also
        --------
        simulate_to

        Example
        -------
        | def future_load_eqn(t):
        |     if t< 5.0: # Load is 3.0 for first 5 seconds
        |         return 3.0
        |     else:
        |         return 5.0
        | first_output = {'o1': 3.2, 'o2': 1.2}
        | m = PrognosticsModel() # Replace with specific model being simulated
        | (times, inputs, states, outputs, event_states) = m.simulate_to_threshold(future_load_eqn, first_output)
        """
        # Input Validation
        if not all(key in first_output for key in self.outputs):
            raise ProgModelInputException("Missing key in 'first_output', must have every key in model.outputs")

        if not (callable(future_loading_eqn)):
            raise ProgModelInputException("'future_loading_eqn' must be callable f(t)")

        if threshold_keys and not all([key in self.events for key in threshold_keys]):
            raise ProgModelInputException("threshold_keys must be event names")

        # Configure
        config = { # Defaults
            'dt': 1.0,
            'save_pts': [],
            'save_freq': 10.0,
            'horizon': 1e100, # Default horizon (in s), essentially inf
            'print': False
        }
        config.update(kwargs)
        
        # Configuration validation
        if not isinstance(config['dt'], Number):
            raise ProgModelInputException("'dt' must be a number, was a {}".format(type(config['dt'])))
        if config['dt'] <= 0:
            raise ProgModelInputException("'dt' must be positive, was {}".format(config['dt']))
        if not isinstance(config['save_freq'], Number):
            raise ProgModelInputException("'save_freq' must be a number, was a {}".format(type(config['save_freq'])))
        if config['save_freq'] <= 0:
            raise ProgModelInputException("'save_freq' must be positive, was {}".format(config['save_freq']))
        if not isinstance(config['horizon'], Number):
            raise ProgModelInputException("'horizon' must be a number, was a {}".format(type(config['horizon'])))
        if config['horizon'] < 0:
            raise ProgModelInputException("'save_freq' must be positive, was {}".format(config['horizon']))
        if 'x' in config and not all([state in config['x'] for state in self.states]):
            raise ProgModelInputException("'x' must contain every state in model.states")
        if 'thresholds_met_eqn' in config and not callable(config['thresholds_met_eqn']):
            raise ProgModelInputException("'thresholds_met_eqn' must be callable (e.g., function or lambda)")
        if 'thresholds_met_eqn' in config and config['thresholds_met_eqn'].__code__.co_argcount != 1:
            raise ProgModelInputException("'thresholds_met_eqn' must accept one argument (thresholds)-> bool")
        if not isinstance(config['print'], bool):
            raise ProgModelInputException("'print' must be a bool, was a {}".format(type(config['print'])))

        # Setup
        t = 0
        u = future_loading_eqn(t)
        if 'x' in config:
            x = config['x']
        else:
            x = self.initialize(u, first_output)
        
        # Optimization
        next_state = self.__next_state
        output = self.__output
        thresthold_met_eqn = self.threshold_met
        event_state = self.event_state
        if 'thresholds_met_eqn' in config:
            check_thresholds = config['thresholds_met_eqn']
        elif threshold_keys is None: 
            # Note: Dont use implicit boolean in this check- it would then activate for an empty array
            def check_thresholds(thresholds_met):
                return any(thresholds_met.values())
        else:
            def check_thresholds(thresholds_met):
                return any([thresholds_met[key] for key in threshold_keys])

        # Initialization of save arrays
        times = array('d')
        inputs = []
        states = []  
        saved_outputs = []
        saved_event_states = []
        dt = config['dt']  # saving to optimize access in while loop
        save_freq = config['save_freq']
        horizon = config['horizon']
        next_save = save_freq
        save_pt_index = 0
        save_pts = config['save_pts']
        save_pts.append(1e99)  # Add last endpoint

        # confgure optional intermediate printing
        if config['print']:
            def update_all():
                times.append(t)
                inputs.append(u)
                states.append(deepcopy(x))  # Avoid optimization where x is not copied
                saved_outputs.append(output(x))
                saved_event_states.append(event_state(x))
                print("Time: {}\n\tInput: {}\n\tState: {}\n\tOutput: {}\n\tEvent State: {}\n"\
                    .format(
                        times[len(times) - 1],
                        inputs[len(inputs) - 1],
                        states[len(states) - 1],
                        saved_outputs[len(saved_outputs) - 1],
                        saved_event_states[len(saved_event_states) - 1]))  
        else:
            def update_all():
                times.append(t)
                inputs.append(u)
                states.append(deepcopy(x))  # Avoid optimization where x is not copied
        
        # Simulate
        update_all()
        while t < horizon:
            t += dt
            u = future_loading_eqn(t, x)
            x = next_state(x, u, dt)
            if (t >= next_save):
                next_save += save_freq
                update_all()
            if (t >= save_pts[save_pt_index]):
                save_pt_index += 1
                update_all()
            if check_thresholds(thresthold_met_eqn(x)):
                break

        # Save final state
        if times[-1] != t:
            # This check prevents double recording when the last state was a savepoint
            update_all()
        
        if not saved_outputs:
            # saved_outputs is empty, so it wasn't calculated in simulation - used cached result
            saved_outputs = CachedSimResult(self.output, times, states) 
            saved_event_states = CachedSimResult(self.event_state, times, states)
        else:
            saved_outputs = SimResult(times, saved_outputs)
            saved_event_states = SimResult(times, saved_event_states)
        
        return (
            times, 
            SimResult(times, inputs), 
            SimResult(times, states), 
            saved_outputs, 
            saved_event_states
        )
    
    @staticmethod
    def generate_model(keys, initialize_eqn, output_eqn, next_state_eqn = None, dx_eqn = None, event_state_eqn = None, threshold_eqn = None, config = {'process_noise': 0.1}):
        """
        Generate a new prognostics model from individual model functions

        Parameters
        ----------
        keys : dict
            Dictionary containing keys required by model. Must include `inputs`, `outputs`, and `states`. Can also include `events`
        initialize_eqn : callable
            Equation to initialize first state of the model. See `initialize`
        output_eqn : callable
            Equation to calculate the outputs (measurements) for the model. See `output`
        next_state_eqn : callable
            Equation to calculate next_state from current state. See `next_state`.\n
            Use this for discrete functions
        dx_eqn : callable
            Equation to calculate dx from current state. See `dx`. \n
            Use this for continuous functions
        event_state_eqn : callable, optional
            Equation to calculate the state for each event of the model. See `event_state`
        threshold_eqn : callable, optional
            Equation to calculate if the threshold has been met for each event in model. See `threshold_met`
        config : dict, optional
            Any configuration parameters for the model

        Returns
        -------
        model : PrognosticsModel
            A callable PrognosticsModel

        Raises
        ------
        ProgModelInputException

        Example
        -------
        | keys = {
        |     'inputs': ['u1', 'u2'],
        |     'states': ['x1', 'x2', 'x3'],
        |     'outputs': ['z1'],
        |     'events': ['e1', 'e2']
        | }
        |
        | m = PrognosticsModel.generate_model(keys, initialize_eqn, next_state_eqn, output_eqn, event_state_eqn, threshold_eqn)
        """
        # Input validation
        if not callable(initialize_eqn):
            raise ProgModelTypeError("Initialize Function must be callable")

        if not callable(output_eqn):
            raise ProgModelTypeError("Output Function must be callable")

        if next_state_eqn and not callable(next_state_eqn):
            raise ProgModelTypeError("Next_State Function must be callable")

        if dx_eqn and not callable(dx_eqn):
            raise ProgModelTypeError("dx Function must be callable")

        if not next_state_eqn and not dx_eqn:
            raise ProgModelTypeError("Either next_state or dx must be defined (but not both)")

        if next_state_eqn and dx_eqn:
            raise ProgModelTypeError("Either next_state or dx must be defined (but not both)")

        if event_state_eqn and not callable(event_state_eqn):
            raise ProgModelTypeError("Event State Function must be callable")

        if threshold_eqn and not callable(threshold_eqn):
            raise ProgModelTypeError("Threshold Function must be callable")

        if 'inputs' not in keys:
            raise ProgModelTypeError("Keys must include 'inputs'")
        
        if 'states' not in keys:
            raise ProgModelTypeError("Keys must include 'states'")
        
        if 'outputs' not in keys:
            raise ProgModelTypeError("Keys must include 'outputs'")

        # Construct model
        class NewProgModel(PrognosticsModel):
            inputs = keys['inputs']
            states = keys['states']
            outputs = keys['outputs']
            
            def initialize():
                pass

            def output():
                pass

        m = NewProgModel(**config)
        m.initialize = initialize_eqn
        m.output = output_eqn

        if next_state_eqn:
            m.next_state = next_state_eqn
        if dx_eqn:
            m.dx = dx_eqn
        if 'events' in keys:
            m.events = keys['events']
        if event_state_eqn:
            m.event_state = event_state_eqn
        if threshold_eqn:
            m.threshold_met = threshold_eqn

        return m

    def calc_error(self, times, inputs, outputs, **kwargs):
        """Calculate error between simulated and observed

        Args:
            times ([double]): array of times for each sample
            inputs ([dict]): array of input dictionaries where input[x] corresponds to time[x]
            outputs ([dict]): array of output dictionaries where output[x] corresponds to time[x]
            kwargs: Configuration parameters, such as:\n
             | dt [double] : time step

        Returns:
            double: Total error
        """
        params = {
            'dt': 1e99
        }
        params.update(kwargs)
        x = self.initialize(inputs[0], outputs[0])
        t_last = times[0]
        err_total = 0

        for t, u, z in zip(times, inputs, outputs):
            while t_last < t:
                t_new = min(t_last + params['dt'], t)
                x = self.next_state(x, u, t_new-t_last)
                t_last = t_new
            z_obs = self.output(x)
            err_total += sum([(z[key] - z_obs[key])**2 for key in z.keys()])

        return err_total
    
    def estimate_params(self, runs, keys, **kwargs):
        """Estimate the model parameters given data. Overrides model parameters

        Args:
            runs (array[tuple]): data from all runs, where runs[0] is the data from run 0. Each run consists of a tuple of arrays of times, input dicts, and output dicts
            keys ([string]): Parameter keys to optimize
            kwargs: Configuration parameters. Supported parameters include: \n
             | method: Optimization method- see scikit.optimize.minimize 
             | options: Options passed to optimizer
        """
        from scipy.optimize import minimize

        config = {
            'method': 'nelder-mead',  # Optimization method
            'options': {'xatol': 1e-8}  # Options passed to optimizer
        }
        config.update(kwargs)

        # Set noise to 0
        m_noise, self.parameters['measurement_noise'] = self.parameters['measurement_noise'], 0
        p_noise, self.parameters['process_noise'] = self.parameters['process_noise'], 0

        def optimization_fcn(params):
            for key, param in zip(keys, params):
                self.parameters[key] = param
            err = 0
            for run in runs:
                try:
                    err += self.calc_error(run[0], run[1], run[2], **kwargs)
                except Exception:
                    return 1e99 
                    # If it doesn't work (i.e., throws an error), dont use it
            return err
        
        params = np.array([self.parameters[key] for key in keys])

        res = minimize(optimization_fcn, params, method=config['method'], options=config['options'])
        for x, key in zip(res.x, keys):
            self.parameters[key] = x

        # Reset noise
        self.parameters['measurement_noise'] = m_noise
        self.parameters['process_noise'] = p_noise                <|MERGE_RESOLUTION|>--- conflicted
+++ resolved
@@ -173,11 +173,7 @@
 
     # Configurable state range limit
     state_limits = {
-<<<<<<< HEAD
         # 'state': (lower_limit, upper_limit)
-=======
-        # 'state': [lower_limit, upper_limit]
->>>>>>> b6cc2f1c
     }
 
     # inputs = []     # Identifiers for each input
@@ -448,11 +444,7 @@
         """
         
         # Calculate next state
-<<<<<<< HEAD
         next_state = self.apply_process_noise(self.next_state(x, u, dt))
-=======
-        next_state = self.next_state(x, u, dt)
->>>>>>> b6cc2f1c
 
         # Check if state is within bounds
         for (key, limit) in self.state_limits.items():
@@ -462,11 +454,7 @@
                 next_state[key] = limit[1]
 
         # Add process noise
-<<<<<<< HEAD
         return next_state
-=======
-        return self.apply_process_noise(next_state)
->>>>>>> b6cc2f1c
 
     def observables(self, x) -> dict:
         """
