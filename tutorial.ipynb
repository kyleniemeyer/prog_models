{
 "cells": [
  {
   "attachments": {},
   "cell_type": "markdown",
   "metadata": {},
   "source": [
    "# Welcome to the Prognostics Model Package Tutorial"
   ]
  },
  {
   "attachments": {},
   "cell_type": "markdown",
   "metadata": {},
   "source": [
    "The goal of this notebook is to instruct users on how to use and extend the NASA PCoE Python Prognostics Model Package (prog_models). \n",
    "\n",
    "First some background. The Prognostics Model Package is a python package for the modeling and simulation of the evolution of state for components, systems, and systems of systems, with a focus on simulating specific events. When used for prognostics, these events are typically system failures, such as a winding failure on a motor or full discharge of a battery. \n",
    "\n",
    "A few definitions:\n",
    "* __Event__: Something that can be predicted (e.g., system failure, warning threshold). An event has either occurred or not. \n",
    "* __Event State__: Progress towards event occurring. Defined as a number where an event state of 0 indicates the event has occurred and 1 indicates no progress towards the event (i.e., fully healthy operation for a failure event). For gradually occurring events (e.g., discharge) the number will progress from 1 to 0 as the event nears. In prognostics, event state is frequently called \"State of Health\" or \"SOH\"\n",
    "* __Inputs__: Control applied to the system being modeled (e.g., current drawn from a battery)\n",
    "* __Outputs__: Measured sensor values from a system (e.g., voltage and temperature of a battery), outputs can be estimated from system state\n",
    "* __States__: Internal parameters (typically hidden states) used to represent the state of the system- can be the same as inputs/outputs but do not have to be.\n",
<<<<<<< HEAD
    "* __Performance Metrics__: Quantitative measures used to evaluate the performance or behavior of a system or component. Are typically derived from the system's inputs, outputs, and states. In prognostics, performance metrics are used to provide valuable insights into defining and measuring a system's reliability, efficiency, health, or other desired performance criteria.\n",
=======
    "* __Performance Metrics__: Performance characteristics of a system that are a function of system state, but are not directly measured. For example, a performance metric for a electric motor might be the maximum achievable torque \n",
>>>>>>> 553272a3
    "\n",
    "The `prog_models` package has the following structure\n",
    "* `prog_models.data_models` - package containing algorithms for data-driven models, and parent class `prog_models.data_models.DataModel`\n",
    "* `prog_models.datasets` - package containing tools for downloading a few relevant datasets\n",
    "* `prog_models.loading` - package containing tools for representing different loading profiles\n",
    "* `prog_models.models.*` - implemented models (e.g., pump, valve, battery)\n",
    "* `prog_models.utils.*` - various utility functions and classes\n",
    "* `prog_models.CompositeModel` - model of a system-of-systems, combining multiple interrelated models into a single model\n",
    "* `prog_model.EnsembleModel` - model combining multiple models of the same system into a single model\n",
    "* `prog_models.LinearModel` - parent class for simple linear models\n",
    "\n",
    "In addition to the `prog_models` package, the GitHub repository includes many examples illustrating how to use the package (see `examples/`), a template for implementing a new model (`prog_model_template`), and this tutorial (`tutorial.ipynb`). Documentation  for prog_models and the full ProgPy can be found at <https://nasa.github.io/progpy>,\n",
    "\n",
    "Before you start, make sure to install prog_models using the following command:\n",
    "\n",
    "    pip install prog_models\n",
    "\n",
    "Now let's get started with some examples"
   ]
  },
  {
   "attachments": {},
   "cell_type": "markdown",
   "metadata": {},
   "source": [
    "## Using the included models"
   ]
  },
  {
   "attachments": {},
   "cell_type": "markdown",
   "metadata": {},
   "source": [
    "This first example is for using the included prognostics models. \n",
    "\n",
    "The `prog_models.models` package includes implemented models, including ones for pumps, valves, batteries, and more. See <https://nasa.github.io/progpy/api_ref/prog_models/IncludedModels.html> for a full description of the included models.\n",
    "\n",
    "First thing to do is to import the model you would like to use:"
   ]
  },
  {
   "cell_type": "code",
   "execution_count": 2,
   "metadata": {},
   "outputs": [],
   "source": [
    "from prog_models.models import BatteryCircuit"
   ]
  },
  {
   "attachments": {},
   "cell_type": "markdown",
   "metadata": {},
   "source": [
    "This imports the BatteryCircuit model distributed with the `prog_models` package. See <https://nasa.github.io/progpy/api_ref/prog_models/IncludedModels.html> for details on this model.\n",
    "\n",
    "Next, let's create a new battery using the default settings:"
   ]
  },
  {
   "cell_type": "code",
   "execution_count": 3,
   "metadata": {},
   "outputs": [],
   "source": [
    "batt = BatteryCircuit()"
   ]
  },
  {
   "attachments": {},
   "cell_type": "markdown",
   "metadata": {},
   "source": [
    "This creates a battery circuit model. You can also pass configuration parameters into the constructor as keyword arguments to configure the system, for example\n",
    "### <center>`BatteryCircuit(qMax = 7856)`</center>\n",
    "Alternatively, you can set the configuration of the system afterwards, like so:"
   ]
  },
  {
   "cell_type": "code",
   "execution_count": null,
   "metadata": {},
   "outputs": [],
   "source": [
    "batt.parameters['qMax'] = 7856 \n",
    "batt.parameters['process_noise'] = 0  # Note: by default there is some process noise- this turns it off. Noise will be explained later in the tutorial"
   ]
  },
  {
   "attachments": {},
   "cell_type": "markdown",
   "metadata": {},
   "source": [
    "These parameters describe the specific system (in this case battery) the model is simulating. See <https://nasa.github.io/progpy/api_ref/prog_models/IncludedModels.html> for a full list of configurable model parameters. Let's use the model properties to check out some details of this model, first the model configuration:"
   ]
  },
  {
   "cell_type": "code",
   "execution_count": null,
   "metadata": {},
   "outputs": [],
   "source": [
    "from pprint import pprint\n",
    "print('Model configuration:')\n",
    "pprint(batt.parameters)"
   ]
  },
  {
   "attachments": {},
   "cell_type": "markdown",
   "metadata": {},
   "source": [
    "You can save or load your model configuration using pickle"
   ]
  },
  {
   "cell_type": "code",
   "execution_count": null,
   "metadata": {},
   "outputs": [],
   "source": [
    "import pickle\n",
    "pickle.dump(batt.parameters, open('battery123.cfg', 'wb'))"
   ]
  },
  {
   "attachments": {},
   "cell_type": "markdown",
   "metadata": {},
   "source": [
    "Then you can set your model configuration like below. This is useful for recording and restoring model configurations. Some users store model configuration as picked files to be restored from later."
   ]
  },
  {
   "cell_type": "code",
   "execution_count": null,
   "metadata": {},
   "outputs": [],
   "source": [
    "batt.parameters = pickle.load(open('battery123.cfg', 'rb'))"
   ]
  },
  {
   "attachments": {},
<<<<<<< HEAD
=======
   "cell_type": "markdown",
   "metadata": {},
   "source": [
    "Additionally, both pickle and JSON can be used to serialize an entire model for future use. All PrognosticsModels include functions to serialize with JSON as follows:"
   ]
  },
  {
   "cell_type": "code",
   "execution_count": 4,
   "metadata": {},
   "outputs": [],
   "source": [
    "save_json = batt.to_json() # Save model \n",
    "serial_batt = BatteryCircuit.from_json(save_json) # Model can be called directly with serialized result"
   ]
  },
  {
   "attachments": {},
>>>>>>> 553272a3
   "cell_type": "markdown",
   "metadata": {},
   "source": [
    "Information is passed to and from the model using containers that function like dictionaries. The keys of the containers are specific to the model.\n",
    "\n",
    "Let's look at the inputs (loading) and outputs (measurements) for a BatteryCircuit model. These are the keys expected for inputs and outputs, respectively."
   ]
  },
  {
   "cell_type": "code",
   "execution_count": null,
   "metadata": {},
   "outputs": [],
   "source": [
    "print('inputs: ', batt.inputs)\n",
    "print('outputs: ', batt.outputs)"
   ]
  },
  {
   "attachments": {},
   "cell_type": "markdown",
   "metadata": {},
   "source": [
    "Now let's look at what events we're predicting. This model only predicts one event, called EOD (End of Discharge), but that's not true for every model. See <https://nasa.github.io/prog_models/models.html>"
   ]
  },
  {
   "cell_type": "code",
   "execution_count": null,
   "metadata": {},
   "outputs": [],
   "source": [
    "print('event(s): ', batt.events)"
   ]
  },
  {
   "attachments": {},
   "cell_type": "markdown",
   "metadata": {},
   "source": [
    "Finally, let's take a look at the internal states that the model uses to represent the system:"
   ]
  },
  {
   "cell_type": "code",
   "execution_count": null,
   "metadata": {},
   "outputs": [],
   "source": [
    "print('states: ', batt.states)"
   ]
  },
  {
   "attachments": {},
   "cell_type": "markdown",
   "metadata": {},
   "source": [
    "## Simulating to a specific time"
   ]
  },
  {
   "attachments": {},
   "cell_type": "markdown",
   "metadata": {},
   "source": [
    "Now let's simulate. The following section uses the model created in the \"using the included models\" section.\n",
    "\n",
    "First, we define future loading. This is a function that describes how the system will be loaded as a function of time. Here we're defining a basic piecewise function."
   ]
  },
  {
   "cell_type": "code",
   "execution_count": null,
   "metadata": {},
   "outputs": [],
   "source": [
    "from prog_models.loading import Piecewise\n",
    "# Variable (piece-wise) future loading scheme \n",
    "future_loading = Piecewise(batt.InputContainer, [600, 900, 1800, 3000, float('inf')], {'i': [2, 1, 4, 2, 3]})"
   ]
  },
  {
   "attachments": {},
   "cell_type": "markdown",
   "metadata": {},
   "source": [
    "Note that future loading can be modeled using various classes in prog_models.loading or as any function f(t: float, x: StateContainer) -> InputContainer.\n",
    "\n",
    "At last it's time to simulate. First we're going to simulate forward 200 seconds. To do this we use the function simulate_to() to simulate to the specified time and print the results."
   ]
  },
  {
   "cell_type": "code",
   "execution_count": null,
   "metadata": {},
   "outputs": [],
   "source": [
    "time_to_simulate_to = 200\n",
    "sim_config = {\n",
    "    'save_freq': 20, \n",
    "    'print': True  # Print states - Note: is much faster without\n",
    "}\n",
    "(times, inputs, states, outputs, event_states) = batt.simulate_to(time_to_simulate_to, future_loading, **sim_config)"
   ]
  },
  {
   "attachments": {},
   "cell_type": "markdown",
   "metadata": {},
   "source": [
    "We can also plot the results. Here we see the temperature of the battery increase and the voltage decrease with use. This is expected. Voltage will decrease as the state of charge decreases, and temperature increases as current is drawn through the battery, until it reaches some equilibrium. Everything is very linear because the load is kept constant within the simulation window. "
   ]
  },
  {
   "cell_type": "code",
   "execution_count": null,
   "metadata": {},
   "outputs": [],
   "source": [
    "inputs.plot(ylabel='Current drawn (amps)')\n",
    "event_states.plot(ylabel= 'SOC')\n",
    "outputs.plot(ylabel= {'v': \"voltage (V)\", 't': 'temperature (°C)'}, compact= False)"
   ]
  },
  {
   "attachments": {},
   "cell_type": "markdown",
   "metadata": {},
   "source": [
    "Also, note the lack of smoothness in the voltage curve. This is limited by the save_freq from sim_cfg. There is a point on the graph every 20 seconds, because that is the frequency at which we save the results. Decreasing the save frequency will result in a cleaner curve.\n",
    "\n",
    "The results can be further analyzed with available metrics. For example, monotonicity can be calculated for simulate_to()'s returned objects. The End of Discharge (EOD) event state (i.e., State of Charge) should be monotonic (i.e., decreasing monotonically). Note: the EOD event is specific to the battery model. Each model will simulate different events.\n",
    "\n",
    "The monotonicity metric indicates the degree of monotonicity where 1 is completely monotonic and 0 is perfectly non-monotonic (decreasing as much as increasing)"
   ]
  },
  {
   "cell_type": "code",
   "execution_count": null,
   "metadata": {},
   "outputs": [],
   "source": [
    "print('monotonicity: ', event_states.monotonicity())"
   ]
  },
  {
   "attachments": {},
   "cell_type": "markdown",
   "metadata": {},
   "source": [
    "Lastly, results can be stored in a container variable and be individually accessed via namedtuple syntax."
   ]
  },
  {
   "cell_type": "code",
   "execution_count": null,
   "metadata": {},
   "outputs": [],
   "source": [
    "batt_simulation = batt.simulate_to(time_to_simulate_to, future_loading, save_freq = 20)\n",
    "print('times: ', batt_simulation.times) \n",
    "print('\\ninputs: ', batt_simulation.inputs)\n",
    "print('\\nstates: ', batt_simulation.states)\n",
    "print('\\noutputs: ', batt_simulation.outputs) \n",
    "print('\\nevent states: ', batt_simulation.event_states)"
   ]
  },
  {
   "attachments": {},
   "cell_type": "markdown",
   "metadata": {},
   "source": [
    "## Simulating to threshold"
   ]
  },
  {
   "attachments": {},
   "cell_type": "markdown",
   "metadata": {},
   "source": [
    "Instead of specifying a specific amount of time, we can also simulate until a threshold has been met using the simulate_to_threshold() method. Results can be similarly plotted and accessed via namedtuple syntax."
   ]
  },
  {
   "cell_type": "code",
   "execution_count": null,
   "metadata": {},
   "outputs": [],
   "source": [
    "options = { #configuration for this sim\n",
    "    'save_freq': 100,  # Frequency at which results are saved (s)\n",
    "    'horizon': 5000  # Maximum time to simulate (s) - This is a cutoff. The simulation will end at this time, or when a threshold has been met, whichever is first\n",
    "    }\n",
    "(times, inputs, states, outputs, event_states) = batt.simulate_to_threshold(future_loading, **options)\n",
    "inputs.plot(ylabel='Current drawn (amps)')\n",
    "event_states.plot(ylabel='SOC')\n",
    "outputs.plot(ylabel= {'v': \"voltage (V)\", 't': 'temperature (°C)'}, compact= False)"
   ]
  },
  {
   "attachments": {},
   "cell_type": "markdown",
   "metadata": {},
   "source": [
    "One thing to note here is that unlike the earlier plots, these plots are not smooth curves, this is because the load is piecewise, not constant. You see jumps in the plots at the times when the load changes. Also, the simulation is long enough for the temperature to reach an equilibrium. \n",
    "\n",
    "Default is to simulate until any threshold is met, but we can also specify which event we are simulating to (any key from model.events) for multiple event models. See `examples.sim_battery_eol` for an example of this."
   ]
  },
  {
   "attachments": {},
   "cell_type": "markdown",
   "metadata": {},
   "source": [
    "## Noise"
   ]
  },
  {
   "attachments": {},
   "cell_type": "markdown",
   "metadata": {},
   "source": [
    "There are three types of noise that can be added to a model in simulation, described below:\n",
    "* __Process Noise__: Noise representing uncertainty in the model transition; e.g., model or model configuration uncertainty, uncertainty from simplifying assumptions. Applied during state transition\n",
    "* __Measurement Noise__: Noise representing uncertainty in the measurement process; e.g., sensor sensitivity, sensor misalignments, environmental effects. Applied during estimation of outputs from states.\n",
    "* __Future Loading Noise__: Noise representing uncertainty in the future loading estimates; e.g., uncertainty from incomplete knowledge of future loading. Responsibility of user to apply in supplied future loading method\n",
    "\n",
    "The amount of process or measurement noise is considered a property of the model and can be set using the m.parameters['process_noise'] and m.parameters['measurement_noise'], respectively.\n",
    "\n",
    "In this example we will use the ThrownObject model and turn off process noise. ThrownObject is a simple model of an object thrown directly into the air in a vacuum. Thrown object simulates two events: 'falling' (when the object starts falling) and 'impact' (when the object hits the ground). More details can be found later in the tutorial."
   ]
  },
  {
   "cell_type": "code",
   "execution_count": null,
   "metadata": {},
   "outputs": [],
   "source": [
    "from prog_models.models import ThrownObject\n",
    "\n",
    "# Create an instance of the thrown object model with no process noise\n",
    "m = ThrownObject(process_noise=False)\n",
    "\n",
    "# Define future loading\n",
    "def future_load(t=None, x=None):  \n",
    "    # The thrown object model has no inputs- you cannot load the system (i.e., effect it once it's in the air)\n",
    "    # So we return an empty input container\n",
    "    return m.InputContainer({})\n",
    "\n",
    "# Define configuration for simulation\n",
    "config = {\n",
    "    'threshold_keys': 'impact', # Simulate until the thrown object has impacted the ground\n",
    "    'dt': 0.005, # Time step (s)\n",
    "    'save_freq': 0.5, # Frequency at which results are saved (s)\n",
    "}\n",
    "\n",
    "# Simulate to a threshold\n",
    "(times, _, states, outputs, _) = m.simulate_to_threshold(future_load, **config)\n",
    "\n",
    "# Print results\n",
    "print('states:')\n",
    "for (t,x) in zip(times, states):\n",
    "    print('\\t{:.2f}s: {}'.format(t, x))\n",
    "\n",
    "print('\\nimpact time: {:.2f}s'.format(times[-1]))\n",
    "# The simulation stopped at impact, so the last element of times is the impact time\n",
    "\n",
    "# Plot results\n",
    "states.plot()"
   ]
  },
  {
   "attachments": {},
   "cell_type": "markdown",
   "metadata": {},
   "source": [
    "See above the velocity decreases linearly and the position follows a clean parabola, as we would expect.\n",
    "\n",
    "Now with this second example we apply normal (i.e., gaussian) process noise with a standard deviation of 15 to every state. Compare the plots generated with those above- you should be able to see the effects of the noise"
   ]
  },
  {
   "cell_type": "code",
   "execution_count": null,
   "metadata": {},
   "outputs": [],
   "source": [
    "m = ThrownObject(process_noise = 15)\n",
    "\n",
    "# Simulate to a threshold\n",
    "(times, _, states, outputs, _) = m.simulate_to_threshold(future_load, **config)\n",
    "\n",
    "# Print Results\n",
    "print('states:')\n",
    "for (t,x) in zip(times, states):\n",
    "    print('\\t{:.2f}s: {}'.format(t, x))\n",
    "\n",
    "print('\\nimpact time: {:.2f}s'.format(times[-1]))\n",
    "\n",
    "# Plot results\n",
    "states.plot()"
   ]
  },
  {
   "attachments": {},
   "cell_type": "markdown",
   "metadata": {},
   "source": [
    "You can also specify different amounts of noise on different states, for example here we are applying no noise to velocity but a large amount of noise to the position. Compare the plot with that above. Here you should see a smooth curve for the velocity, but a noisy curve for position."
   ]
  },
  {
   "cell_type": "code",
   "execution_count": null,
   "metadata": {},
   "outputs": [],
   "source": [
    "m = ThrownObject(process_noise = {'x': 50, 'v': 0})\n",
    "\n",
    "# Simulate to a threshold\n",
    "(times, _, states, outputs, _) = m.simulate_to_threshold(future_load, **config)\n",
    "\n",
    "# Print Results\n",
    "print('states:')\n",
    "for (t,x) in zip(times, states):\n",
    "    print('\\t{:.2f}s: {}'.format(t, x))\n",
    "\n",
    "print('\\nimpact time: {:.2f}s'.format(times[-1]))\n",
    "\n",
    "# Plot results\n",
    "states.plot()"
   ]
  },
  {
   "attachments": {},
   "cell_type": "markdown",
   "metadata": {},
   "source": [
    "You can also define the shape of the noise to be uniform or triangular instead of normal. Finally, you can define your own function to apply noise for anything more complex. \n",
    "\n",
    "For more information see `examples.noise`"
   ]
  },
  {
   "attachments": {},
   "cell_type": "markdown",
   "metadata": {},
   "source": [
    "## Simulating - advanced"
   ]
  },
  {
   "attachments": {},
   "cell_type": "markdown",
   "metadata": {},
   "source": [
    "There are a number of advanced features that can be used in simulation. A few of these will be described below. Detail can also be found in the documentation here: https://nasa.github.io/progpy/prog_models_guide.html#simulation"
   ]
  },
  {
   "attachments": {},
   "cell_type": "markdown",
   "metadata": {},
   "source": [
    "### Saving results at specific points"
   ]
  },
  {
   "attachments": {},
   "cell_type": "markdown",
   "metadata": {},
   "source": [
    "Earlier, we demonstrated how save_freq specifies the frequency at which the results are saved in simulation. There are occasionally circumstances when you need the results at a specific time (e.g., check points, waypoints, etc.). This is accomplished with the save_pts argument in simulation.\n",
    "\n",
    "For example, in the following simple case, we're reusing the example from earlier, but we're saving the results at 1 second, 5 seconds, 6 seconds, and 7 seconds. "
   ]
  },
  {
   "cell_type": "code",
   "execution_count": null,
   "metadata": {},
   "outputs": [],
   "source": [
    "# Reset noise\n",
    "m.parameters['process_noise'] = False\n",
    "m.parameters['measurement_noise'] = False\n",
    "\n",
    "# Simulate to a threshold\n",
    "(times, _, states, outputs, _) = m.simulate_to_threshold(future_load, dt=config['dt'], threshold_keys='impact', save_pts=[1, 5, 6, 7])\n",
    "\n",
    "# Print Results\n",
    "print('states:')\n",
    "for (t,x) in zip(times, states):\n",
    "    print('\\t{:.2f}s: {}'.format(t, x))\n",
    "\n",
    "# Plot results\n",
    "states.plot()"
   ]
  },
  {
   "attachments": {},
   "cell_type": "markdown",
   "metadata": {},
   "source": [
    "Note that now we only have the data at the points specified (plus initial and final). As a result, the graph looks lopsided.\n",
    "\n",
    "save_pts can also be used to adjust the save frequency as degradation progresses, for example by having more concentrated save pts around the end of degradation, like the example below."
   ]
  },
  {
   "cell_type": "code",
   "execution_count": null,
   "metadata": {},
   "outputs": [],
   "source": [
    "# Simulate to a threshold\n",
    "(times, _, states, outputs, _) = m.simulate_to_threshold(future_load, dt=config['dt'], threshold_keys='impact', save_pts=[1, 2, 3, 4, 5, 5.5, 6, 6.25, 6.5, 6.75, 7, 7.1, 7.2, 7.3, 7.4, 7.5, 7.6, 7.7, 7.8])\n",
    "\n",
    "# Print Results\n",
    "print('states:')\n",
    "for (t,x) in zip(times, states):\n",
    "    print('\\t{:.2f}s: {}'.format(t, x))\n",
    "\n",
    "# Plot results\n",
    "states.plot()"
   ]
  },
  {
   "attachments": {},
   "cell_type": "markdown",
   "metadata": {},
   "source": [
    "Now the curve is much better defined as the simulation progresses. This is frequently of interest since users are mostly interested in behavior close to the event occurrence."
   ]
  },
  {
   "attachments": {},
   "cell_type": "markdown",
   "metadata": {},
   "source": [
    "Keep in mind that using a fixed dt, like above, will only save the data at the closest dt increment at or after the save point. So if save_freq is less than dt, save points will be missed. Or, if save_pts are not a multiple of dt, the resulting point at which data is saved will not be exactly at the save point. Auto step sizes (see next section) can help with this."
   ]
  },
  {
   "attachments": {},
   "cell_type": "markdown",
   "metadata": {},
   "source": [
    "### Step Sizes"
   ]
  },
  {
   "attachments": {},
   "cell_type": "markdown",
   "metadata": {},
   "source": [
    "At the end of the save_pts example above, we noted that save_pts are often not exactly met when they are not a multiple of dt. This can be seen in the example below."
   ]
  },
  {
   "cell_type": "code",
   "execution_count": null,
   "metadata": {},
   "outputs": [],
   "source": [
    "# Simulate to a threshold\n",
    "(times, _, states, outputs, _) = m.simulate_to_threshold(future_load, dt=0.2, threshold_keys='impact', save_pts=[1, 2.5, 3, 4.5, 6, 7.5])\n",
    "\n",
    "# Print Results\n",
    "print('states:')\n",
    "for (t,x) in zip(times, states):\n",
    "    print('\\t{:.2f}s: {}'.format(t, x))\n",
    "\n",
    "# Plot results\n",
    "states.plot()"
   ]
  },
  {
   "attachments": {},
   "cell_type": "markdown",
   "metadata": {},
   "source": [
    "Note above that the state was captured at 2.6, 4.6, and 7.6 instead of the requested 2.5, 4.5, and 7.5. \n",
    "\n",
    "This can be fixed by auto step sizes. Let's repeat this example with automatic step sizes."
   ]
  },
  {
   "cell_type": "code",
   "execution_count": null,
   "metadata": {},
   "outputs": [],
   "source": [
    "# Simulate to a threshold\n",
    "(times, _, states, outputs, _) = m.simulate_to_threshold(future_load, dt='auto', threshold_keys='impact', save_pts=[1, 2.5, 3, 4.5, 6, 7.5])\n",
    "\n",
    "# Print Results\n",
    "print('states:')\n",
    "for (t,x) in zip(times, states):\n",
    "    print('\\t{:.2f}s: {}'.format(t, x))\n",
    "\n",
    "# Plot results\n",
    "states.plot()"
   ]
  },
  {
   "attachments": {},
   "cell_type": "markdown",
   "metadata": {},
   "source": [
    "Now the save_pts are captured exactly, but note that the resulting behavior is very different than the results of previous simulations. This is because we used an unbounded automatic step size. The simulation took larger steps than we should, resulting in error accumulation.\n",
    "\n",
    "With bounded automatic step sizes we also provide the largest step it can take. This prevents the integrator from taking too large steps."
   ]
  },
  {
   "cell_type": "code",
   "execution_count": null,
   "metadata": {},
   "outputs": [],
   "source": [
    "# Simulate to a threshold\n",
    "(times, _, states, outputs, _) = m.simulate_to_threshold(future_load, dt=('auto', 0.2), threshold_keys='impact', save_pts=[1, 2.5, 3, 4.5, 6, 7.5])\n",
    "\n",
    "# Print Results\n",
    "print('states:')\n",
    "for (t,x) in zip(times, states):\n",
    "    print('\\t{:.2f}s: {}'.format(t, x))\n",
    "\n",
    "# Plot results\n",
    "states.plot()"
   ]
  },
  {
   "attachments": {},
   "cell_type": "markdown",
   "metadata": {},
   "source": [
    "Now the simulation still captures every save point exactly, but it never takes a step size larger than 0.2 seconds, resulting in a better simulation."
   ]
  },
  {
   "attachments": {},
   "cell_type": "markdown",
   "metadata": {},
   "source": [
    "You can also define more complex dynamic step sizes by providing a function (t, x)->dt. For example: `dt=lambda t, x: max(0.75 - t/100, 0.25)`"
   ]
  },
  {
   "attachments": {},
   "cell_type": "markdown",
   "metadata": {},
   "source": [
    "### Integration methods"
   ]
  },
  {
   "attachments": {},
   "cell_type": "markdown",
   "metadata": {},
   "source": [
    "Simulation is essentially the process of integrating the model forward with time. By default, simple Euler integration is used to propagate the model forward. Advanced users can change the numerical integration method to affect the simulation quality and runtime. This is done using the `integration_method` argument in `simulate_to()`, `simulate_to_threshold()`, or the model parameters. For example:\n",
    "\n",
    "`m.parameters['integration_method'] = 'rk4'`\n",
    "\n",
    "Note: integration method can only be changed for continuous models. In this case our thrown object model is discrete, so we cannot demonstrate it on this model (see below)."
   ]
  },
  {
   "cell_type": "code",
   "execution_count": null,
   "metadata": {},
   "outputs": [],
   "source": [
    "m.is_continuous"
   ]
  },
  {
   "attachments": {},
   "cell_type": "markdown",
   "metadata": {},
   "source": [
    "Integration methods can also be set to scipy.integrate functions, for example:\n",
    "\n",
    "`m.parameters['integration_method'] = scipy.integrate.Radau`\n",
    "\n",
    "Any keyword arguments are then saved into `m.parameters['integrator_config']` as a dictionary"
   ]
  },
  {
   "attachments": {},
   "cell_type": "markdown",
   "metadata": {},
   "source": [
    "## Building a new model"
   ]
  },
  {
   "attachments": {},
   "cell_type": "markdown",
   "metadata": {},
   "source": [
    "To build a model, create a seperate class to define the logic of the model. Do this by copying the file `prog_model_template.py` and replacing the functions with the logic specific to your model. \n",
    "\n",
    "For this example, we will model the throwing of an object directly into the air in a vacuum. This is not a particularly interesting problem, but it is simple and illustrates the basic methods of a PrognosticsModel.\n",
    "\n",
    "The model is illustrated below:"
   ]
  },
  {
   "cell_type": "code",
   "execution_count": null,
   "metadata": {},
   "outputs": [],
   "source": [
    "from prog_models import PrognosticsModel\n",
    "\n",
    "class ThrownObject(PrognosticsModel):\n",
    "    \"\"\"\n",
    "    Model that simulates an object thrown directly into the air (vertically) without air resistance\n",
    "    \"\"\"\n",
    "\n",
    "    inputs = [] # no inputs, no way to control\n",
    "    states = [\n",
    "        'x', # Vertical position (m) \n",
    "        'v'  # Velocity (m/s)\n",
    "        ]\n",
    "    outputs = [ # Anything we can measure\n",
    "        'x' # Position (m)\n",
    "    ]\n",
    "    events = [ # Events that can/will occur during simulation\n",
    "        'falling', # Event- object is falling\n",
    "        'impact' # Event- object has impacted ground\n",
    "    ]\n",
    "\n",
    "    # The Default parameters for any ThrownObject. \n",
    "    # Overwritten by passing parameters into constructor as kwargs or by setting model.parameters\n",
    "    default_parameters = {\n",
    "        'thrower_height': 1.83, # Height of thrower (m)\n",
    "        'throwing_speed': 40, # Velocity at which the ball is thrown (m/s)\n",
    "        'g': -9.81, # Acceleration due to gravity (m/s^2)\n",
    "        'process_noise': 0.0 # amount of noise in each step\n",
    "    }    \n",
    "\n",
    "    # First function: Initialize. This function is used to initialize the first state of the model.\n",
    "    # This is only needed in cases with complex initialization. \n",
    "    # In this case we need it because of max_x\n",
    "    # If not included, parameters['x0'] is returned as the initial state\n",
    "    # In this case we do not need input (u) or output (z) to initialize the model, \n",
    "    #   so we set them to None, but that's not true for every model.\n",
    "    # u and z are Input and Output, respectively. \n",
    "    # Values can be accessed like a dictionary (e.g., z['x']) using the keys from inputs and outputs, respectively.\n",
    "    # or they can be accessed using the matrix (i.e., z.matrix)\n",
    "    def initialize(self, u=None, z=None):\n",
    "        self.max_x = 0.0\n",
    "        return self.StateContainer({\n",
    "            'x': self.parameters['thrower_height'], # initial altitude is height of thrower\n",
    "            'v': self.parameters['throwing_speed'] \n",
    "            })\n",
    "    \n",
    "    # Second function: state transition. \n",
    "    # State transition can be defined in one of two ways:\n",
    "    #   1) Discrete models use next_state(x, u, dt) -> x'\n",
    "    #   2) Continuous models (preferred) use dx(x, u) -> dx/dt\n",
    "    #\n",
    "    # In this case we choose the continuous model, so we define dx(x, u)\n",
    "    # This function defines the first derivative of the state with respect to time, as a function of model configuration (self.parameters), state (x) and input (u).\n",
    "    # Here input isn't used. But past state and configuration are.\n",
    "    # \n",
    "    # x and u are State and Input, respectively. \n",
    "    # Values can be accessed like a dictionary (e.g., x['x']) using the keys from states and inputs, respectively.\n",
    "    # or they can be accessed using the matrix (i.e., x.matrix)\n",
    "    def dx(self, x, u):\n",
    "        return self.StateContainer({\n",
    "            'x': x['v'],  # dx/dt = v\n",
    "            'v': self.parameters['g'] # Acceleration of gravity\n",
    "        })\n",
    "    # Equivalently, the state transition could have been defined as follows:\n",
    "    # def next_state(self, x, u, dt):\n",
    "    #     return self.StateContainer({\n",
    "    #         'x': x['x'] + x['v']*dt,\n",
    "    #         'v': x['v'] + self.parameters['g']*dt\n",
    "    #     })\n",
    "\n",
    "    # Now, we define the output equation. \n",
    "    # This function estimates the output (i.e., measured values) given the system state (x) and system parameters (self.parameters).\n",
    "    # In this example, we're saying that the state 'x' can be directly measured. \n",
    "    # But in most cases output will have to be calculated from state. \n",
    "    def output(self, x):\n",
    "        return self.OutputContainer({\n",
    "            'x': x['x']\n",
    "        })\n",
    "\n",
    "    # Next, we define the event state equation\n",
    "    # This is the first equation that actually describes the progress of a system towards the events.\n",
    "    # This function maps system state (x) and system parameters (self.parameters) to event state for each event.\n",
    "    # Event state is defined as a number between 0 and 1 where 1 signifies no progress towards the event, and 0 signifies the event has occurred.\n",
    "    # The event keys were defined above (model.events)\n",
    "    # Here the two event states are as follows:\n",
    "    #  1) falling: 1 is defined as when the system is moving at the maximum speed (i.e., throwing_speed), and 0 is when velocity is negative (i.e., falling)\n",
    "    #  2) impact: 1 is defined as the ratio of the current altitude (x) to the maximum altitude (max_x), and 0 is when the current altitude is 0 (i.e., impact)\n",
    "    def event_state(self, x): \n",
    "        self.max_x = max(self.max_x, x['x']) # Maximum altitude\n",
    "        return {\n",
    "            'falling': max(x['v']/self.parameters['throwing_speed'],0), # Throwing speed is max speed\n",
    "            'impact': max(x['x']/self.max_x,0) # Ratio of current altitude to maximum altitude\n",
    "        }\n",
    "\n",
    "    # Finally, we define the threshold equation.\n",
    "    # This is the second equation that describes the progress of a system towards the events.\n",
    "    # Note: This function is optional. If not defined, threshold_met will be defined as when the event state is 0.\n",
    "    # However, this implementation is more efficient, so we included it\n",
    "    # This function maps system state (x) and system parameters (self.parameters) a boolean indicating if the event has been met for each event.\n",
    "    def threshold_met(self, x):\n",
    "        return {\n",
    "            'falling': x['v'] < 0,\n",
    "            'impact': x['x'] <= 0\n",
    "        }\n"
   ]
  },
  {
   "attachments": {},
   "cell_type": "markdown",
   "metadata": {},
   "source": [
    "Now the model can be generated and used like any of the other provided models"
   ]
  },
  {
   "cell_type": "code",
   "execution_count": null,
   "metadata": {},
   "outputs": [],
   "source": [
    "m = ThrownObject()\n",
    "\n",
    "def future_load(t, x=None):\n",
    "        return m.InputContainer({}) # No loading\n",
    "event = 'impact'  # Simulate until impact\n",
    "\n",
    "(times, inputs, states, outputs, event_states) = m.simulate_to_threshold(future_load, threshold_keys=[event], dt=0.005, save_freq=1)\n",
    "\n",
    "# Plot results\n",
    "event_states.plot(ylabel= ['falling', 'impact'], compact= False)\n",
    "states.plot(ylabel= {'x': \"position (m)\", 'v': 'velocity (m/s)'}, compact= False)"
   ]
  },
  {
   "attachments": {},
   "cell_type": "markdown",
   "metadata": {},
   "source": [
    "Note: The plots are at the resolution of save_freq (one point per second)\n",
    "\n",
    "See also `examples.new_model` for more information on building models"
   ]
  },
  {
   "attachments": {},
   "cell_type": "markdown",
   "metadata": {},
   "source": [
    "## Building a new model - advanced"
   ]
  },
  {
   "attachments": {},
   "cell_type": "markdown",
   "metadata": {},
   "source": [
    "### Derived Parameters \n",
    "\n",
    "Models can also include \"derived parameters\" (i.e., parameters that are derived from others). These can be set using the param_callbacks property. \n",
    "\n",
    "Let's extend the above model to include derived_parameters. Let's say that the throwing_speed was actually a function of thrower_height (i.e., a taller thrower would throw the ball faster). Here's how we would implement that"
   ]
  },
  {
   "cell_type": "code",
   "execution_count": null,
   "metadata": {},
   "outputs": [],
   "source": [
    "# Step 1: Define a function for the relationship between thrower_height and throwing_speed.\n",
    "def update_thrown_speed(params):\n",
    "    return {\n",
    "        'throwing_speed': params['thrower_height'] * 21.85\n",
    "    }  # Assumes thrown_speed is linear function of height\n",
    "\n",
    "# Step 2: Define the param callbacks\n",
    "ThrownObject.param_callbacks = {\n",
    "        'thrower_height': [update_thrown_speed]\n",
    "    }  # Tell the derived callbacks feature to call this function when thrower_height changes."
   ]
  },
  {
   "attachments": {},
   "cell_type": "markdown",
   "metadata": {},
   "source": [
    "Note: Usually we would define this method within the class. For this example, we're doing it separately to improve readability. Here's the feature in action"
   ]
  },
  {
   "cell_type": "code",
   "execution_count": null,
   "metadata": {},
   "outputs": [],
   "source": [
    "obj = ThrownObject()\n",
    "print(\"Default Settings:\\n\\tthrower_height: {}\\n\\tthowing_speed: {}\".format(obj.parameters['thrower_height'], obj.parameters['throwing_speed']))\n",
    "\n",
    "# Now let's change the thrower_height\n",
    "print(\"changing height...\")\n",
    "obj.parameters['thrower_height'] = 1.75  # Our thrower is 1.75 m tall\n",
    "print(\"\\nUpdated Settings:\\n\\tthrower_height: {}\\n\\tthowing_speed: {}\".format(obj.parameters['thrower_height'], obj.parameters['throwing_speed']))\n",
    "print(\"Notice how speed changed automatically with height\")\n",
    "\n",
    "# Let's delete the callback so we can use the same model in the future:\n",
    "ThrownObject.param_callbacks = {}"
   ]
  },
  {
   "attachments": {},
   "cell_type": "markdown",
   "metadata": {},
   "source": [
    "### State Limits\n",
    "\n",
    "In many cases, the values of the model states have certain physical limits. For example, temperature is limited by absolute zero. In these cases, it is useful to define those limits. In simulation, the defined limits are enforced as the state transitions to prevent the system from reaching an impossible state."
   ]
  },
  {
   "attachments": {},
   "cell_type": "markdown",
   "metadata": {},
   "source": [
    "For example, the ThrownObject model can be extended as follows:"
   ]
  },
  {
   "cell_type": "code",
   "execution_count": null,
   "metadata": {},
   "outputs": [],
   "source": [
    "from numpy import inf\n",
    "\n",
    "ThrownObject.state_limits = {\n",
    "        # object may not go below ground\n",
    "        'x': (0, inf),\n",
    "\n",
    "        # object may not exceed the speed of light\n",
    "        'v': (-299792458, 299792458)\n",
    "    }"
   ]
  },
  {
   "attachments": {},
   "cell_type": "markdown",
   "metadata": {},
   "source": [
    "Note: like derived parameters, these would typically be defined in class definition, not afterwards. They are defined afterwards in this case to illustrate the feature.\n",
    "\n",
    "State limits can be applied directly using the apply_limits function. For example:"
   ]
  },
  {
   "cell_type": "code",
   "execution_count": null,
   "metadata": {},
   "outputs": [],
   "source": [
    "x = {'x': -5, 'v': 3e8} # Too fast and below the ground\n",
    "x = obj.apply_limits(x)\n",
    "print(x)"
   ]
  },
  {
   "attachments": {},
   "cell_type": "markdown",
   "metadata": {},
   "source": [
    "Notice how the state was limited according to the model state limits and a warning was issued. The warning can be suppressed by suppressing ProgModelStateLimitWarning (`warnings.simplefilter('ignore', ProgModelStateLimitWarning)`)\n",
    "\n",
    "See also examples.derived_params for more information on this feature."
   ]
  },
  {
   "attachments": {},
   "cell_type": "markdown",
   "metadata": {},
   "source": [
    "## Parameter Estimation"
   ]
  },
  {
   "attachments": {},
   "cell_type": "markdown",
   "metadata": {},
   "source": [
    "Let's say we don't know the configuration of the above model. Instead, we have some data. We can use that data to estimate the parameters. \n",
    "\n",
    "First, we define the data:"
   ]
  },
  {
   "cell_type": "code",
   "execution_count": null,
   "metadata": {},
   "outputs": [],
   "source": [
    "times = [0, 1, 2, 3, 4, 5, 6, 7, 8]\n",
    "inputs = [{}]*9\n",
    "outputs = [\n",
    "    {'x': 1.83},\n",
    "    {'x': 36.95},\n",
    "    {'x': 62.36},\n",
    "    {'x': 77.81},\n",
    "    {'x': 83.45},\n",
    "    {'x': 79.28},\n",
    "    {'x': 65.3},\n",
    "    {'x': 41.51},\n",
    "    {'x': 7.91},\n",
    "]"
   ]
  },
  {
   "attachments": {},
   "cell_type": "markdown",
   "metadata": {},
   "source": [
    "Next, we identify which parameters will be optimized"
   ]
  },
  {
   "cell_type": "code",
   "execution_count": null,
   "metadata": {},
   "outputs": [],
   "source": [
    "keys = ['thrower_height', 'throwing_speed']"
   ]
  },
  {
   "attachments": {},
   "cell_type": "markdown",
   "metadata": {},
   "source": [
    "Let's say we have a first guess that the thrower's height is 20m, silly I know"
   ]
  },
  {
   "cell_type": "code",
   "execution_count": null,
   "metadata": {},
   "outputs": [],
   "source": [
    "m.parameters['thrower_height'] = 20"
   ]
  },
  {
   "attachments": {},
   "cell_type": "markdown",
   "metadata": {},
   "source": [
    "Here's the state of our estimation with that assumption:"
   ]
  },
  {
   "cell_type": "code",
   "execution_count": null,
   "metadata": {},
   "outputs": [],
   "source": [
    "print('Model configuration before')\n",
    "for key in keys:\n",
    "    print(\"-\", key, m.parameters[key])"
   ]
  },
  {
   "attachments": {},
   "cell_type": "markdown",
   "metadata": {},
   "source": [
    "We can also calculate the error between simulated and observed data given this incorrect assumption. The calc_error functionality can calculate error using a variety of methods, including Mean Squared Error, which we use here. "
   ]
  },
  {
   "cell_type": "code",
   "execution_count": null,
   "metadata": {},
   "outputs": [],
   "source": [
    "print(' Error: ', m.calc_error(times, inputs, outputs, dt=1e-4, method='MSE'))"
   ]
  },
  {
   "attachments": {},
   "cell_type": "markdown",
   "metadata": {},
   "source": [
    "Wow, that's a large error. \n",
    "\n",
    "Let's run the parameter estimation to see if we can do better"
   ]
  },
  {
   "cell_type": "code",
   "execution_count": null,
   "metadata": {},
   "outputs": [],
   "source": [
    "m.estimate_params([(times, inputs, outputs)], keys, dt=0.01)\n",
    "\n",
    "# Print result\n",
    "print('\\nOptimized configuration')\n",
    "for key in keys:\n",
    "    print(\"-\", key, m.parameters[key])\n",
    "print(' Error: ', m.calc_error(times, inputs, outputs, dt=1e-4))"
   ]
  },
  {
   "attachments": {},
   "cell_type": "markdown",
   "metadata": {},
   "source": [
    "Much better!\n",
    "\n",
    "See also examples.param_est for more details about this feature"
   ]
  },
  {
   "attachments": {},
   "cell_type": "markdown",
   "metadata": {},
   "source": [
    "## Conclusion\n",
    "This is just the basics, there's much more to learn. Please see the documentation at <https://nasa.github.io/progpy/guide> and the examples in the `examples/` folder for more details on how to use the package, including:\n",
    "* `examples.derived_params` : Example building models with derived parameters.\n",
    "* `examples.state_limits`: Example building models with limits on state variables.\n",
    "* `examples.param_est`: Example using the parameter estimation feature \n",
    "* `examples.dynamic_step_size`: Example simulating with dynamic (i.e., changing as a function of time or state) step size.\n",
    "* `examples.events`: Example extending a model to include additional events, such as warning thresholds.\n",
    "* `examples.generate_surrogate`: Example generating a surrogate model\n",
    "* `examples.linear_model`: Example using the new Linear Model subclass\n",
    "* `examples.benchmarking`: Example benchmarking the performance of a Prognostics Model\n",
    "* `examples.future_loading`: Example with complex future loading schemes\n",
    "* `examples.new_model`: Example building a new model\n",
    "* `examples.noise`: Example demonstrating how noise can be added in simulation\n",
    "* `examples.vectorized`: Example simulating a vectorized model\n",
    "* `examples.sim`, `examples.sim_battery_eol`, `examples.sim_pump`, `examples.sim_valve`, `examples.sim_powertrain`, `examples.sim_dcmotor_singlephase`: Examples using specific models from `prog_models.models`\n",
    "* `examples.lstm_model`, `examples.full_lstm_model`, and `examples.custom_model`: Examples using data-driven models\n",
    "\n",
    "Thank you for trying out this tutorial. Open an issue on github (https://github.com/nasa/prog_models/issues) or email Chris Teubert (christopher.a.teubert@nasa.gov) with any questions or issues."
   ]
  },
  {
   "attachments": {},
   "cell_type": "markdown",
   "metadata": {},
   "source": [
    "Copyright © 2021 United States Government as represented by the Administrator of the National Aeronautics and Space Administration.  All Rights Reserved."
   ]
  }
 ],
 "metadata": {
  "kernelspec": {
   "display_name": "Python 3.11.0 64-bit",
   "language": "python",
   "name": "python3"
  },
  "language_info": {
   "codemirror_mode": {
    "name": "ipython",
    "version": 3
   },
   "file_extension": ".py",
   "mimetype": "text/x-python",
   "name": "python",
   "nbconvert_exporter": "python",
   "pygments_lexer": "ipython3",
<<<<<<< HEAD
   "version": "3.9.2"
=======
   "version": "3.9.6"
>>>>>>> 553272a3
  },
  "metadata": {
   "interpreter": {
    "hash": "c1e35f02e3a88578371dd5b5d88a204463a98b2d7cd5222657e170520db47be1"
   }
  },
  "orig_nbformat": 2,
  "vscode": {
   "interpreter": {
    "hash": "aee8b7b246df8f9039afb4144a1f6fd8d2ca17a180786b69acc140d282b71a49"
   }
  }
 },
 "nbformat": 4,
 "nbformat_minor": 2
}<|MERGE_RESOLUTION|>--- conflicted
+++ resolved
@@ -23,11 +23,7 @@
     "* __Inputs__: Control applied to the system being modeled (e.g., current drawn from a battery)\n",
     "* __Outputs__: Measured sensor values from a system (e.g., voltage and temperature of a battery), outputs can be estimated from system state\n",
     "* __States__: Internal parameters (typically hidden states) used to represent the state of the system- can be the same as inputs/outputs but do not have to be.\n",
-<<<<<<< HEAD
-    "* __Performance Metrics__: Quantitative measures used to evaluate the performance or behavior of a system or component. Are typically derived from the system's inputs, outputs, and states. In prognostics, performance metrics are used to provide valuable insights into defining and measuring a system's reliability, efficiency, health, or other desired performance criteria.\n",
-=======
     "* __Performance Metrics__: Performance characteristics of a system that are a function of system state, but are not directly measured. For example, a performance metric for a electric motor might be the maximum achievable torque \n",
->>>>>>> 553272a3
     "\n",
     "The `prog_models` package has the following structure\n",
     "* `prog_models.data_models` - package containing algorithms for data-driven models, and parent class `prog_models.data_models.DataModel`\n",
@@ -172,8 +168,6 @@
   },
   {
    "attachments": {},
-<<<<<<< HEAD
-=======
    "cell_type": "markdown",
    "metadata": {},
    "source": [
@@ -192,7 +186,6 @@
   },
   {
    "attachments": {},
->>>>>>> 553272a3
    "cell_type": "markdown",
    "metadata": {},
    "source": [
@@ -1276,11 +1269,7 @@
    "name": "python",
    "nbconvert_exporter": "python",
    "pygments_lexer": "ipython3",
-<<<<<<< HEAD
-   "version": "3.9.2"
-=======
    "version": "3.9.6"
->>>>>>> 553272a3
   },
   "metadata": {
    "interpreter": {
