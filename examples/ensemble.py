--- conflicted
+++ resolved
@@ -10,11 +10,7 @@
 
     In this example, 4 different equivalent circuit models are setup with different configuration parameters. They are each simulated individually. Then an ensemble model is created for the 4 models, and that is simulated individually. The results are plotted. 
 
-<<<<<<< HEAD
-    The results are partially skewed by a poorly configured model, so we change the aggregation method to account for that. and resituate, showing the results
-=======
     The results are partially skewed by a poorly configured model, so we change the aggregation method to account for that. and resimulate, showing the results
->>>>>>> 15ef14fa
 
     Finally, an ensemble model is created for two different models with different states. That model is simulated with time and the results are plotted. 
 """
