--- conflicted
+++ resolved
@@ -429,13 +429,8 @@
         self.assertTrue(loaded_m3 == loaded_m1)
         self.assertTrue(LinearThrownObject, type(loaded_m3))
 
-<<<<<<< HEAD
-        l = LinearThrownObjectUpdatedInitializedMethod()
-        bytes_l = pickle.dumps(l)
-=======
         updated_model = LinearThrownObjectUpdatedInitalizedMethod()
         bytes_l = pickle.dumps(updated_model)
->>>>>>> e57bd057
         loaded_l = pickle.loads(bytes_l)
         self.assertTrue(updated_model == loaded_l)
         self.assertFalse(bytes_l == bytes_m1)
