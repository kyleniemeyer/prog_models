# Copyright © 2021 United States Government as represented by the Administrator of the National Aeronautics and Space Administration.  All Rights Reserved.

from tests.test_base_models import main as base_models_main
from tests.test_sim_result import main as sim_result_main
from tests.test_dict_like_matrix_wrapper import main as dict_like_matrix_wrapper_main
from tests.test_examples import main as examples_main
from tests.test_centrifugal_pump import main as centrifugal_pump_main
from tests.test_pneumatic_valve import main as pneumatic_valve_main
from tests.test_battery import main as battery_main
from tests.test_tutorials import main as tutorials_main
from tests.test_datasets import main as datasets_main
from tests.test_powertrain import main as powertrain_main
from tests.test_surrogates import main as surrogates_main
from tests.test_data_model import main as lstm_main
from tests.test_direct import main as direct_main
from tests.test_linear_model import main as linear_main
from tests.test_composite import main as composite_main
from tests.test_serialization import main as serialization_main
<<<<<<< HEAD
from tests.test_estimate_params import main as estimate_params_main

from io import StringIO
import matplotlib.pyplot as plt
import sys
from timeit import timeit
from unittest.mock import patch

from examples import sim as sim_example

def _test_ex():
    # Run example
    sim_example.run_example()
=======
from tests.test_ensemble import main as ensemble_main
>>>>>>> f89fb9b5

if __name__ == '__main__':
    was_successful = True

    print("\n\nTesting individual execution of test files")

    # Run tests individually to test them and make sure they can be executed individually
    try:
        base_models_main()
    except Exception:
        was_successful = False

    try:
        direct_main()
    except Exception:
        was_successful = False

    try:
        sim_result_main()
    except Exception:
        was_successful = False

    try:
        examples_main()
    except Exception:
        was_successful = False

    try:
        centrifugal_pump_main()
    except Exception:
        was_successful = False

    try:
        pneumatic_valve_main()
    except Exception:
        was_successful = False

    try:
        dict_like_matrix_wrapper_main()
    except Exception:
        was_successful = False

    try:
        tutorials_main()
    except Exception:
        was_successful = False

    try:
        datasets_main()
    except Exception:
        was_successful = False
        
    try:
        powertrain_main()
    except Exception:
        was_successful = False

    try:
        surrogates_main()
    except Exception:
        was_successful = False

    try:
        lstm_main()
    except Exception:
        was_successful = False

    try:
        linear_main()
    except Exception:
        was_successful = False
    
    try:
        composite_main()
    except Exception:
        was_successful = False

    try:
        serialization_main()
    except Exception:
        was_successful = False

    try:
<<<<<<< HEAD
        estimate_params_main()
=======
        ensemble_main()
>>>>>>> f89fb9b5
    except Exception:
        was_successful = False

    if not was_successful:
        raise Exception("Failed test")<|MERGE_RESOLUTION|>--- conflicted
+++ resolved
@@ -16,23 +16,8 @@
 from tests.test_linear_model import main as linear_main
 from tests.test_composite import main as composite_main
 from tests.test_serialization import main as serialization_main
-<<<<<<< HEAD
 from tests.test_estimate_params import main as estimate_params_main
-
-from io import StringIO
-import matplotlib.pyplot as plt
-import sys
-from timeit import timeit
-from unittest.mock import patch
-
-from examples import sim as sim_example
-
-def _test_ex():
-    # Run example
-    sim_example.run_example()
-=======
 from tests.test_ensemble import main as ensemble_main
->>>>>>> f89fb9b5
 
 if __name__ == '__main__':
     was_successful = True
@@ -116,11 +101,12 @@
         was_successful = False
 
     try:
-<<<<<<< HEAD
         estimate_params_main()
-=======
+    except Exception:
+        was_successful = False
+
+    try:
         ensemble_main()
->>>>>>> f89fb9b5
     except Exception:
         was_successful = False
 
