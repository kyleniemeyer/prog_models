# Copyright © 2021 United States Government as represented by the Administrator of the
# National Aeronautics and Space Administration.  All Rights Reserved.

import numpy as np
import unittest

from prog_models import *
from prog_models.models import *


class TestEstimateParams(unittest.TestCase):
    def test_estimate_params_works(self):
        """
        Base Cases
        """
        m = ThrownObject()
        results = m.simulate_to_threshold(save_freq=0.5)
        gt = m.parameters.copy()

        self.assertEqual(m.parameters, gt)

        # Now lets incorrectly set some parameters
        m.parameters['thrower_height'] = 1.5
        m.parameters['throwing_speed'] = 25
        keys = ['thrower_height', 'throwing_speed']
        m.estimate_params(times=results.times, inputs=results.inputs, outputs=results.outputs, keys=keys)
        for key in keys: 
            self.assertAlmostEqual(m.parameters[key], gt[key], 2)
        
        # Incorrectly set parameters, but provide a bounds for what said values should be.
        m.parameters['thrower_height'] = 1.5
        m.parameters['throwing_speed'] = 25
        m.estimate_params(times=results.times, inputs=results.inputs, outputs=results.outputs, keys=keys, bounds=((0, 4), (20, 42)))
        for key in keys:
            self.assertAlmostEqual(m.parameters[key], gt[key], 2)
        # Checking to see if our estimated parameters are within the bounds.
        self.assertLessEqual(m.parameters['thrower_height'], 4)
        self.assertGreaterEqual(m.parameters['thrower_height'], 0)
        self.assertLessEqual(m.parameters['throwing_speed'], 42)
        self.assertGreaterEqual(m.parameters['throwing_speed'], 20)

        m.parameters['thrower_height'] = 1.5
        m.parameters['throwing_speed'] = 25
        m.estimate_params(times=results.times, inputs=results.inputs, outputs=results.outputs, keys=keys, bounds=((0, 4), (40, 40)))
        for key in keys:
            self.assertAlmostEqual(m.parameters[key], gt[key], 1)
        self.assertLessEqual(m.parameters['thrower_height'], 4)
        self.assertGreaterEqual(m.parameters['thrower_height'], 0)
        self.assertEqual(m.parameters['throwing_speed'], 40)

        # Testing initial parameters that are not within the defined bounds; estimated parameters are not a good fit
        m.parameters['thrower_height'] = 10
        m.parameters['throwing_speed'] = -10
        m.estimate_params(times=results.times, inputs=results.inputs, outputs=results.outputs, keys=keys, bounds=((0, 4), (20, 42)))
        for key in keys:
            self.assertNotAlmostEqual(m.parameters[key], gt[key], 2)
        # These returned values are still within the bounds, they are just not close to the original value at all.
        # This results in our estimate parameters to result in the upper extremes
        self.assertAlmostEqual(m.parameters['thrower_height'], 4)
        self.assertAlmostEqual(m.parameters['throwing_speed'], 42)

        # Testing convergence with the same initial parameters but no given bounds were provided        
        m.parameters['thrower_height'] = 4
        m.parameters['throwing_speed'] = 24
        m.parameters['g'] = -20
        keys = ['thrower_height', 'throwing_speed', 'g']
        m.estimate_params(times=results.times, inputs=results.inputs, outputs=results.outputs, keys=keys)
        for key in keys:
            self.assertAlmostEqual(m.parameters[key], gt[key], 2)


    def test_estimate_params(self):
        """
        General estimate_params testing
        """
        m = ThrownObject()
        results = m.simulate_to_threshold(save_freq=0.5)
        data = [(results.times, results.inputs, results.outputs)]
        gt = m.parameters.copy()

        # Reset some parameters
        m.parameters['thrower_height'] = 1.5
        m.parameters['throwing_speed'] = 25
        keys = ['thrower_height', 'throwing_speed', 'g']

        # Need at least one data point
        with self.assertRaises(ValueError) as cm:
            m.estimate_params(times=[], inputs=[], outputs=[])
        self.assertEqual(
            'Times, inputs, and outputs must have at least one element',
            str(cm.exception)
        )

        with self.assertRaises(ValueError) as cm:
            m.estimate_params(times=None, inputs=None, output=None)
        self.assertEqual(
            'Missing keyword arguments times, inputs, outputs',
            str(cm.exception)
        )

        with self.assertRaises(ValueError) as cm:
            m.estimate_params(times='', inputs='', outputs='')
        self.assertEqual(
            'Times, inputs, and outputs must have at least one element',
            str(cm.exception) 
        )

        with self.assertRaises(ValueError) as cm:
            m.estimate_params(times=[[]], inputs=[[]], outputs=[[]])
        self.assertEqual(
            'Times, inputs, and outputs for Run 0 must have at least one element',
            str(cm.exception)
        )

        # Checking when one parameter is valid but others are not.
        with self.assertRaises(ValueError) as cm:
            m.estimate_params(times=[], inputs=[], outputs=results.outputs)
        self.assertEqual(
             'Times, inputs, and outputs must be same length. Length of times: 0, Length of inputs: 0, Length of outputs: 9',
             str(cm.exception)
        )
        
        with self.assertRaises(ValueError) as cm:
            m.estimate_params(times=results.times, inputs=None, outputs=None)
        self.assertEqual(
            'Missing keyword arguments inputs, outputs',
            str(cm.exception)
        )

        with self.assertRaises(ValueError) as cm:
            m.estimate_params(times=results.times, inputs=results.inputs, outputs=None)
        self.assertEqual(
            'Missing keyword arguments outputs',
            str(cm.exception)
        )

        with self.assertRaises(ValueError) as cm:
            m.estimate_params(times=None, inputs=[None], outputs=[])
        self.assertEqual(
            'Missing keyword arguments times',
            str(cm.exception)
        )

        # Strings are iterables by definition so this would pass as well, regardless if they are ints
        # Later tests will ensure they must be ints.
        with self.assertRaises(ValueError) as cm:
            m.estimate_params(times= None, inputs = 'Testing', outputs='Testing')
        self.assertEqual(
            'Missing keyword arguments times',
            str(cm.exception)
        )

        # Now with bounds that don't include the true values
        m.parameters['thrower_height'] = 1.5
        m.parameters['throwing_speed'] = 25
        m.estimate_params(times=results.times, inputs=results.inputs, outputs=results.outputs, keys=keys, bounds=((0, 4), (20, 37), (-20, 0)))
        # Checking each key to see if they are not equal to the original parameters
        for key in keys:
            self.assertNotAlmostEqual(m.parameters[key], gt[key], 1)

        m.parameters['thrower_height'] = 1.5
        m.parameters['throwing_speed'] = 25
        # Now with bounds that do include the true values
        m.estimate_params(times=results.times, inputs=results.inputs, outputs=results.outputs, keys=keys, bounds=((0, 8), (20, 42), (-20, -5)))
        for key in keys:
            self.assertAlmostEqual(m.parameters[key], gt[key], 2)
        
        # Lower Bound Greater than Upper Bound
        # Error called by minimize function.
        with self.assertRaises(ValueError):
            m.estimate_params(times=results.times, inputs=results.inputs, outputs=results.outputs, keys=keys, bounds=((30, 7), (20, 42), (-20, 0)))

        # Testing all bounds are incorrect
        with self.assertRaises(ValueError):
            m.estimate_params(times=results.times, inputs=results.inputs, outputs=results.outputs, keys=keys, bounds=((30, 7), (40, 20), (0, -20)))

        # Implement different variations of lists and tuples and see if they work as intended
        # Try incomplete list:
        with self.assertRaises(ValueError):
            # Missing bound
            m.estimate_params(times=results.times, inputs=results.inputs, outputs=results.outputs, keys=keys, bounds=((0, 4), (20, 42)))
        with self.assertRaises(ValueError):
            # Extra bound
            m.estimate_params(times=results.times, inputs=results.inputs, outputs=results.outputs, keys=keys, bounds=((0, 4), (20, 42), (-20, 0), (-20, 10)))

        m.parameters['thrower_height'] = 1.5
        m.parameters['throwing_speed'] = 25
        # Dictionary bounds
        m.estimate_params(times=results.times, inputs=results.inputs, outputs=results.outputs, keys=keys, bounds={'thrower_height': (0, 4), 'throwing_speed': (20, 42), 'g': (-20, 0)})
        for key in keys:
            self.assertAlmostEqual(m.parameters[key], gt[key], 2)

        m.parameters['thrower_height'] = 1.5
        m.parameters['throwing_speed'] = 25
        # Dictionary bounds - missing
        # Will fill with (-inf, inf)
        m.estimate_params(times=results.times, inputs=results.inputs, outputs=results.outputs, keys=keys, bounds={'thrower_height': (0, 4), 'throwing_speed': (20, 42)})
        for key in keys:
            self.assertAlmostEqual(m.parameters[key], gt[key], 2)

        m.parameters['thrower_height'] = 1.5
        m.parameters['throwing_speed'] = 25
        # Dictionary bounds - extra & garbage key
        m.estimate_params(times=results.times, inputs=results.inputs, outputs=results.outputs, keys=keys, bounds={'thrower_height': (0, 4), 'throwing_speed': (20, 42), 'g': (-20, 0), 'dummy': (-50, 0)})
        for key in keys:
            self.assertAlmostEqual(m.parameters[key], gt[key], 2)

        m.parameters['thrower_height'] = 1.5
        m.parameters['throwing_speed'] = 25
        # Dictionary bounds - extra & not garbage key
        m.estimate_params(times=results.times, inputs=results.inputs, outputs=results.outputs, keys=keys, bounds={'thrower_height': (0, 4), 'throwing_speed': (20, 42), 'g': (-20, 0), 'rho': (-100, 100)})
        for key in keys:
            self.assertAlmostEqual(m.parameters[key], gt[key], 2)
        self.assertEqual(m.parameters['rho'], gt['rho'])

        # Bounds - wrong type
        with self.assertRaises(ValueError):
            # bounds isn't tuple or dict
            m.estimate_params(times=results.times, inputs=results.inputs, outputs=results.outputs, keys=keys, bounds=0)
        with self.assertRaises(ValueError):
            # bounds isn't tuple or dict
            m.estimate_params(times=results.times, inputs=results.inputs, outputs=results.outputs, keys=keys, bounds='a')
        with self.assertRaises(ValueError):
            # Item isn't a tuple
            m.estimate_params(times=results.times, inputs=results.inputs, outputs=results.outputs, keys=keys, bounds={'g': 7})

        # Passing in bounds as a dictionary with tuples
        m.estimate_params(times=results.times, inputs=results.inputs, outputs=results.outputs, keys=keys, bounds= {'g': (7, 14)})

        with self.assertRaises(ValueError):
            m.estimate_params(times=results.times, inputs=results.inputs, outputs=results.outputs, keys=keys, bounds=None)
        with self.assertRaises(ValueError):
            # Tuple isn't of size 2, more specifically, tuple is size less than 2
            m.estimate_params(times=results.times, inputs=results.inputs, outputs=results.outputs, keys=keys, bounds={'g': (7,)})
        with self.assertRaises(ValueError):
            # Tuple is a size greater than 2
            m.estimate_params(times=results.times, inputs=results.inputs, outputs=results.outputs, keys=keys, bounds={'g': (7, 8, 9)})
        with self.assertRaises(ValueError):
            # Item is a list of length 1
            m.estimate_params(times=results.times, inputs=results.inputs, outputs=results.outputs, keys=keys, bounds={'g': [7]})

        # With inputs, outputs, and times
        m.parameters['thrower_height'] = 1.5
        m.parameters['throwing_speed'] = 25
        m.estimate_params(times=[results.times], inputs=[results.inputs], outputs=[results.outputs], keys=keys)
        for key in keys:
            self.assertAlmostEqual(m.parameters[key], gt[key], 2)
        
        # When values are swapped between parameters
        with self.assertRaises(TypeError):
            m.estimate_params(times=[results.inputs], inputs=[results.times], outputs=[results.outputs], keys=keys)

        # Does not include required inputs 
        with self.assertRaises(ValueError):
            m.estimate_params(times=[results.times], outputs=[results.outputs], keys=keys)

        # No keys
        m.parameters['thrower_height'] = 1.5
        m.parameters['throwing_speed'] = 25
        m.estimate_params(times=results.times, inputs=results.inputs, outputs=results.outputs)
        # Note keys in this case is still ['thrower_height', 'throwing_speed'], however, estimate_params
        # isn't given 'keys' explicitly, thus it is optimizing every parameter and not just the incorrectly
        # initialized ones. Therefore, we also have to ensure calc_error returns a small number.
        for key in keys:
            self.assertAlmostEqual(m.parameters[key], gt[key], 2)
        self.assertLess(m.calc_error(results.times, results.inputs, results.outputs), 1)

        # No Data
        with self.assertRaises(ValueError):
            m.estimate_params()

        # Testing with Arrays
        m.parameters['thrower_height'] = 1.5
        m.parameters['throwing_speed'] = 25
        m.estimate_params(times=results.times, inputs=results.inputs, outputs=results.outputs, keys=keys, bounds=[(0, 4), (20, 42), (-20, 15)])
        for key in keys:
            self.assertAlmostEqual(m.parameters[key], gt[key], 2)

        # Too little bounds given in wrapper array
        with self.assertRaises(ValueError):
            m.estimate_params(times=results.times, inputs=results.inputs, outputs=results.outputs, keys=keys, bounds=[(0, 4), (20, 42)])
        
        # Too many bounds given in wrapper array
        with self.assertRaises(ValueError):
            m.estimate_params(times=results.times, inputs=results.inputs, outputs=results.outputs, keys=keys, bounds=[(0, 4), (20, 42), (-4, 15), (-8, 8)])

        m.parameters['thrower_height'] = 1.5
        m.parameters['throwing_speed'] = 25
        # Regardless of type of wrapper type around bounds, it should work
        m.estimate_params(times=results.times, inputs=results.inputs, outputs=results.outputs, keys=keys, bounds=[[0, 4], [20, 42], [-12, 15]])
        for key in keys:
            self.assertAlmostEqual(m.parameters[key], gt[key], 2)

        m.parameters['thrower_height'] = 1.5
        m.parameters['throwing_speed'] = 25
        # Testing tuples passed in for bounds
        m.estimate_params(times=results.times, inputs=results.inputs, outputs=results.outputs, keys=keys, bounds=[(0, 4), (20, 42), (-20, 15)])
        for key in keys:
            self.assertAlmostEqual(m.parameters[key], gt[key], 2)

        m.parameters['thrower_height'] = 1.5
        m.parameters['throwing_speed'] = 25
        # Testing tuples and arrays in for bounds
        m.estimate_params(times=results.times, inputs=results.inputs, outputs=results.outputs, keys=keys, bounds=[[0, 4], (20, 42), [-12, 15]])
        for key in keys:
            self.assertAlmostEqual(m.parameters[key], gt[key], 2)

        m.parameters['thrower_height'] = 1.5
        m.parameters['throwing_speed'] = 25
        # Bounds wrapped by np.array
        m.estimate_params(times=results.times, inputs=results.inputs, outputs=results.outputs, keys=keys, bounds=np.array([[0,4], [20, 42], [-12, 15]]))
        for key in keys:
            self.assertAlmostEqual(m.parameters[key], gt[key], 2)

        # Bounds wrapped around with an extra wrapper
        with self.assertRaises(ValueError):
            m.estimate_params(times=results.times, inputs=results.inputs, outputs=results.outputs, keys=keys, bounds=[[[0, 4], (20, 42), [-4, 15]]])

        # This should error as outputs is already a dictionary and we cannot place a hashable type within another.
        with self.assertRaises(TypeError):
            m.estimate_params(times=results.times, inputs=results.inputs, outputs=results.outputs, keys=keys, bounds=[[-1, 5], (20, 40), {-5, 15}])

        # Lower Bound greater than Upper Bound
        with self.assertRaises(ValueError):
            m.estimate_params(times=results.times, inputs=results.inputs, outputs=results.outputs, keys=keys, bounds=[[4, 0], [-20, 20], [0, 40]])

        # Incorrect length given for bounds
        with self.assertRaises(ValueError):
            m.estimate_params(times=results.times, inputs=results.inputs, outputs=results.outputs, keys=keys, bounds=[[-15, 15], [-20, 20, 32], [0, 4]])
    
        with self.assertRaises(ValueError):
            m.estimate_params(times=results.times, inputs=results.inputs, outputs=results.outputs, keys=keys, bounds=[[-15], [-20, 20], [0, 4]])

        # Testing with np arrays
        m.parameters['thrower_height'] = 1.5
        m.parameters['throwing_speed'] = 25
        m.estimate_params(times=results.times, inputs=results.inputs, outputs=results.outputs, keys=keys, bounds=np.array([(0, 4), (-1000, 42), (-900, 0)]))
        for key in keys:
            self.assertAlmostEqual(m.parameters[key], gt[key], 2)

        # One of the bounds has three values.
        with self.assertRaises(ValueError):
            m.estimate_params(times=results.times, inputs=results.inputs, outputs=results.outputs, keys=keys, bounds=np.array([(1, 2), (2, 3, 4), (4, 5)]))
        
        # 4 Bounds provided for 3 keys
        with self.assertRaises(ValueError):
            m.estimate_params(times=results.times, inputs=results.inputs, outputs=results.outputs, keys=keys, bounds=np.array([(1, 2), (2, 3), (4,5), (-1, 20)]))

        # 2 Bounds provided for 3 keys
        with self.assertRaises(ValueError):
            m.estimate_params(times=results.times, inputs=results.inputs, outputs=results.outputs, keys=keys, bounds=np.array([(1, 2), (2, 3)]))

        # Passing a np.array of string value that is a letter
        with self.assertRaises(TypeError):
            m.estimate_params(times=results.times, inputs=results.inputs, outputs=results.outputs, keys=keys, bounds=np.array('a'))
        
        # Passing in string values in the correct 'bounds' format
        with self.assertRaises(ValueError):
            m.estimate_params(times=results.times, inputs=results.inputs, outputs=results.outputs, keys=keys, bounds=np.array([('a', 'b'),('a', 'c'), ('d', 'e')]))

        with self.assertRaises(ValueError):
            m.estimate_params(times=results.times, inputs=results.inputs, outputs=results.outputs, keys=keys, bounds=(('a', 'b'),('a', 'c'), ('d', 'e')))

        # Passing in bool value.
        with self.assertRaises(TypeError):
            m.estimate_params(times=results.times, inputs=results.inputs, outputs=results.outputs, keys=keys, bounds=np.array(True))
        
        # True and False values are converted to their integer counterparts. So this does not fail.
        m.estimate_params(times=results.times, inputs=results.inputs, outputs=results.outputs, keys=keys, bound=np.array([(False, True), (False, True), (False, True)]))

        # Having np array defined with one list and two tuples
        m.estimate_params(times=results.times, inputs=results.inputs, outputs=results.outputs, keys=keys, bounds=np.array([[1, 2], (2, 3), (4,5)]))

        # Correct number of bounds with np.array as their inner wrapper
        m.estimate_params(times=results.times, inputs=results.inputs, outputs=results.outputs, keys=keys, bounds=[np.array([1, 2]), np.array([2, 3]), np.array([4, 5])])

        # Four bounds passed with three keys where inner wrapper is np.arrays
        with self.assertRaises(ValueError):
            m.estimate_params(times=results.times, inputs=results.inputs, outputs=results.outputs, keys=keys, bounds=[np.array([1, 2]), np.array([2, 3]), np.array([4, 5]), np.array([-1, 20])])
        
        # Two bounds passed with three keys where inner wrapper is np.arrays
        with self.assertRaises(ValueError):
            m.estimate_params(times=results.times, inputs=results.inputs, outputs=results.outputs, keys=keys, bounds=[np.array([1, 2]), np.array([2, 3])])

        # Passing in strings gets converted automatically, even inside an np.array
        m.estimate_params(times=results.times, inputs=results.inputs, outputs=results.outputs, keys=keys, bounds=[np.array(['4', '9']), np.array(['2', '3']), np.array(['4', '5'])])
        
        # Passing in strings and integers into bounds
        m.estimate_params(times=results.times, inputs=results.inputs, outputs=results.outputs, keys=keys, bounds=[np.array(['4', '9']), np.array([2, 3]), np.array([4, 5])])

        # Passing in strings, integers, and floating values in bounds
        m.estimate_params(times=results.times, inputs=results.inputs, outputs=results.outputs, keys=keys, bounds=[np.array(['4', '9']), np.array([2, 3]), np.array([4.123, 5.346])])

        # Error due to upper bound being less than lower bound
        with self.assertRaises(ValueError):
            m.estimate_params(times=results.times, inputs=results.inputs, outputs=results.outputs, keys=keys, bounds=np.array([(True, False), (False, True), (False, True)]))

        # Testing bounds where one bound has additional wrappers
        m.parameters['thrower_height'] = 1.5
        m.parameters['throwing_speed'] = 25
        m.estimate_params(times=results.times, inputs=results.inputs, outputs=results.outputs, keys=keys, bounds=(((([-3, 4]))), (1, 400), (-20, 30)))
        for key in keys:
            self.assertAlmostEqual(m.parameters[key], gt[key], 2)
        value1 = m.calc_error(results.times, results.inputs, results.outputs)

        # Testing different formats of inner wrapper types works
        m.parameters['thrower_height'] = 1.5
        m.parameters['throwing_speed'] = 25
        m.estimate_params(times=results.times, inputs=results.inputs, outputs=results.outputs, keys=keys, bounds=([-3, 12], (1, 400), np.array([-20, 30])))
        for key in keys:
            self.assertAlmostEqual(m.parameters[key], gt[key], 2)
        value2 = m.calc_error(results.times, results.inputs, results.outputs)
        self.assertAlmostEqual(value1, value2)

        # Testing passing in strings with standard bounds
        m.parameters['thrower_height'] = 1.5
        m.parameters['throwing_speed'] = 25
        m.parameters['g'] = -8
        m.estimate_params(times=results.times, inputs=results.inputs, outputs=results.outputs, keys=keys, bounds=(('-3', '12'), ('1', '42'), ('-12', '30')))
        for key in keys:
            self.assertAlmostEqual(m.parameters[key], gt[key], 2)
        check = m.calc_error(results.times, results.inputs, results.outputs)


        m.parameters['thrower_height'] = 1.5
        m.parameters['throwing_speed'] = 25
        m.parameters['g'] = -8
        # Testing with np.array
        m.estimate_params(times=results.times, inputs=results.inputs, outputs=results.outputs, keys=keys, bounds=np.array([('-3', '12'), ('1', '42'), ('-12', '30')]))
        for key in keys:
            self.assertAlmostEqual(m.parameters[key], gt[key], 2)
        check2 = m.calc_error(results.times, results.inputs, results.outputs)

        # Checking if passing in different inner wrapper types for bounds deviates between calls.
        self.assertEqual(check, check2)

        m.parameters['thrower_height'] = 1.5
        m.parameters['throwing_speed'] = 25
        m.parameters['g'] = -8
        m.estimate_params(times=results.times, inputs=results.inputs, outputs=results.outputs, keys=keys, bounds=(('-3.12', '12'), ('1', '42.125381'), ('-12', '30')))
        check3 = m.calc_error(results.times, results.inputs, results.outputs)

        # Checking if passing in different inner wrapper types for bounds deviates between calls,
        # but this time we are passing in floating values into our bounds
        self.assertEqual(check, check3)

        # Passing in an integer for a singular test
        with self.assertRaises(ValueError):
            m.estimate_params(times=results.times, inputs=results.inputs, outputs=results.outputs, keys=keys, bounds=(('a', '12'), ('1', '20'), ('-5', '30')))
        
        # Incorrect length of a singular bound
        with self.assertRaises(ValueError):
            m.estimate_params(times=results.times, inputs=results.inputs, outputs=results.outputs, keys=keys, bounds=(('-3'), ('1', '20'), ('-5', '30')))
        
        # Upper bound greater than lower bound and they are string values.
        with self.assertRaises(ValueError):
            m.estimate_params(times=results.times, inputs=results.inputs, outputs=results.outputs, keys=keys, bounds=(('9', '12'), ('30', '20'), ('-5', '30')))
        
        # Both string literals and upper bound being less than lower bound
        with self.assertRaises(ValueError):
            m.estimate_params(times=results.times, inputs=results.inputs, outputs=results.outputs, keys=keys, bounds=(('a', 'b'), ('30', '20'), ('-5', '30')))
        
        # Having an incorrect bound length of three
        with self.assertRaises(ValueError):
            m.estimate_params(times=results.times, inputs=results.inputs, outputs=results.outputs, keys=keys, bounds=(('-3', '12'), ('20', '30', '40'), ('-5', '30')))

        # Passing in too many bounds
        with self.assertRaises(ValueError):
            m.estimate_params(times=results.times, inputs=results.inputs, outputs=results.outputs, keys=keys, bounds=(('-3', '12'), ('20', '30'), ('-5', '30'), ('-20, 20')))
        
        # Passing in not enough bounds
        with self.assertRaises(ValueError):
            m.estimate_params(times=results.times, inputs=results.inputs, outputs=results.outputs, keys=keys, bounds=(('-3', '12'), ('20', '30')))
        
        # Using np.array for each bound. Different typing for each
        with self.assertRaises(ValueError):
            m.estimate_params(times=results.times, inputs=results.inputs, outputs=results.outputs, keys=keys, bounds=[np.array(['a', '9']), np.array(['2', '3']), np.array(['4', '5'])])

        # Using np.array for each bound specifically. Different typings for them
        with self.assertRaises(ValueError):
            m.estimate_params(times=results.times, inputs=results.inputs, outputs=results.outputs, keys=keys, bounds=[np.array(['a', 's']), np.array([2, 3]), np.array([4, 5])])

        # Too many bounds given in np.array for each bound
        with self.assertRaises(ValueError):
            m.estimate_params(times=results.times, inputs=results.inputs, outputs=results.outputs, keys=keys, bounds=[np.array(['4', '9']), np.array(['2', '3']), np.array(['4', '5']), np.array(['-2', '4'])])
        
        # Lower Bound greater than Upper Bound with np.array wrapper around each bound 
        with self.assertRaises(ValueError):
            m.estimate_params(times=results.times, inputs=results.inputs, outputs=results.outputs, keys=keys, bounds=[np.array(['9', '4']), np.array(['2', '3']), np.array(['4', '5'])])
        
        # Checking comparing between a string literal integer and an ints
        m.estimate_params(times=results.times, inputs=results.inputs, outputs=results.outputs, keys=keys, bounds=[np.array(['1', 9]), np.array([2, 3]), np.array([4, 5])])

        # Testing bounds equality
        m.estimate_params(times=results.times, inputs=results.inputs, outputs=results.outputs, keys=keys, bounds=((1, 1), (2, 4), (-1, 24)))

        # Testing bounds equality with strings in np.array
        m.estimate_params(times=results.times, inputs=results.inputs, outputs=results.outputs, keys=keys, bounds=[np.array(['9', '9']), np.array(['2', '3']), np.array(['4', '5'])])

        # Resetting parameters
        m.parameters['thrower_height'] = 1.5
        m.parameters['throwing_speed'] = 25
        m.parameters['g'] = -8
        times = np.array([0.0, 0.5, 1.0])
        inputs = np.array([{}, {}, {}])
        outputs = np.array([{'x': 1.83}, {'x': 21.83}, {'x': 38.78612068965517}])
        # Testing estimate_params properly handles when results are passed in as np.arrays
        m.estimate_params(times = times, inputs = inputs, outputs = outputs)


    def test_keys(self):
        """
        Testing features where keys are not parameters in the model
        """
        m = ThrownObject()
        results = m.simulate_to_threshold(save_freq=0.5)
        data = [(results.times, results.inputs, results.outputs)]
        gt = m.parameters.copy()

        m.parameters['thrower_height'] = 1.5
        m.parameters['throwing_speed'] = 25

        # Setting keys to incorrect values
        keys = ['x', 'y', 'g']
        bound=((0, 8), (20, 42), (-20, -5))
        with self.assertRaises(ValueError):
            m.estimate_params(times=results.times, inputs=results.inputs, outputs=results.outputs, keys=keys, bounds=bound)

        # Incorrect key length
        keys = ['x', 'y']
        bound=((0, 8), (20, 42), (-20, -5))
        with self.assertRaises(ValueError):
            m.estimate_params(times=results.times, inputs=results.inputs, outputs=results.outputs, keys=keys, bounds=bound)

        # Checking a parameter that does not exist.
        # gives bounds error
        keys = ['thrower_height', 'throwing_speed', 1]
        with self.assertRaises(ValueError):
            m.estimate_params(times=results.times, inputs=results.inputs, outputs=results.outputs, keys=keys, bounds=bound)

        
        # Keys within a tuple should not error
        keys = ('thrower_height', 'throwing_speed', 'g')
        m.estimate_params(times=results.times, inputs=results.inputs, outputs=results.outputs, keys=keys, bounds=bound)

        for key in keys:
            self.assertAlmostEqual(m.parameters[key], gt[key], 2)

        # Reset parameters after successful estimate_params call
        m.parameters['thrower_height'] = 1.5
        m.parameters['throwing_speed'] = 25

        # Keys are a Set. Should throw an exception.
        keys = {'thrower_height', 'throwing_speed', 'g'}
        with self.assertRaises(ValueError):
            m.estimate_params(times=results.times, inputs=results.inputs, outputs=results.outputs, keys=keys, bounds=bound)

        # Keys are an array
        keys = np.array(['thrower_height', 'throwing_speed', 'g'])
        m.estimate_params(times=results.times, inputs=results.inputs, outputs=results.outputs, keys=keys, bounds=bound)

        for key in keys:
            self.assertAlmostEqual(m.parameters[key], gt[key], 2)

        # Reset parameters after successful estimate_params call
        m.parameters['thrower_height'] = 1.5
        m.parameters['throwing_speed'] = 25
        
        # Keys within a list of tuples without any commas
        # Same as writing - ['thrower_height', 'throwing_speed', 'g']
        keys = [('thrower_height'), ('throwing_speed'), ('g')]
        m.estimate_params(times=results.times, inputs=results.inputs, outputs=results.outputs, keys=keys, bounds=bound)  
        for key in keys:
            self.assertAlmostEqual(m.parameters[key], gt[key], 4)

        # Testing keys within tuples that are a length of one
        keys = [('thrower_height', ), ('throwing_speed', ), ('g', )]
        with self.assertRaises(ValueError):
            m.estimate_params(times=results.times, inputs=results.inputs, outputs=results.outputs, keys=keys, bounds=bound)

        # Testing lists within lists
        keys = [['thrower_height'], ['throwing_speed'], ['g']]
        with self.assertRaises(TypeError):
            m.estimate_params(times=results.times, inputs=results.inputs, outputs=results.outputs, keys=keys, bounds=bound)


    def test_parameters(self):
        """
        Testing if passing in other keyword arguments works as intended
        """

        m = ThrownObject()
        results = m.simulate_to_threshold(save_freq=0.5)
        data = [(results.times, results.inputs, results.outputs)]
        gt = m.parameters.copy()

        # Now lets reset some parameters with a method call
        m.parameters['thrower_height'] = 1.5
        m.parameters['throwing_speed'] = 25
        m.parameters['g'] = -5
        keys = ['thrower_height', 'throwing_speed', 'g']
        bound=((0, 8), (20, 42), (-20, -5))
        m.estimate_params(times=results.times, inputs=results.inputs, outputs=results.outputs, keys=keys, bounds=bound, method='TNC')

        # Saving the calc_error value from our first call
        saveError = m.calc_error(results.times, results.inputs, results.outputs)

        # Testing that default method passed in works as intended
        m.parameters['thrower_height'] = 1.5
        m.parameters['throwing_speed'] = 25
        m.parameters['g'] = -5
        m.estimate_params(times=results.times, inputs=results.inputs, outputs=results.outputs, keys=keys, bounds=bound)

        # Checking to make sure that passing in a different method results in a different error value.
        self.assertNotEqual(saveError, m.calc_error(results.times, results.inputs, results.outputs))

        # Passing 'TNC' method along with 'maxfun 1000' as our options
        # to see what happens if they are changed when we pass in 
        m.parameters['thrower_height'] = 1.5
        m.parameters['throwing_speed'] = 25
        m.parameters['g'] = -5
        m.estimate_params(times=results.times, inputs=results.inputs, outputs=results.outputs, keys=keys, bounds=bound, method='TNC', options={'maxfun': 1000, 'disp': False})
        
        self.assertGreater(saveError, m.calc_error(results.times, results.inputs, results.outputs))

        # Passing in Method that does not exist
        with self.assertRaises(ValueError):
            m.estimate_params(times=results.times, inputs=results.inputs, outputs=results.outputs, keys=keys, bounds=bound, method='madeUpName')

        # Reset incorrect parameters
        m.parameters['thrower_height'] = 1.5
        m.parameters['throwing_speed'] = 25
        keys = ['thrower_height', 'throwing_speed']
        bound=((0, 8), (20, 42))
                     
        # Not setting up 'maxiter' and/or 'disp'
        # Needs to be str: int format.
        with self.assertRaises(TypeError):
            m.estimate_params(times=results.times, inputs=results.inputs, outputs=results.outputs, keys=keys, bounds=bound, method='Powell', options= {1:2, True:False})
        with self.assertRaises(TypeError):
            m.estimate_params(times=results.times, inputs=results.inputs, outputs=results.outputs, keys=keys, bounds=bound, method='Powell', options={'maxiter': '9999', 'disp': False})

        # Key values for options that do not exist are heavily method dependent
        m.estimate_params(times=results.times, inputs=results.inputs, outputs=results.outputs, keys=keys, bounds=bound, options={'1':2, '2':2, '3':3})
        for key in keys:
            self.assertAlmostEqual(m.parameters[key], gt[key], 2)
        saveError = m.calc_error(results.times, results.inputs, results.outputs)

        # Resetting parameters
        m.parameters['thrower_height'] = 1.5
        m.parameters['throwing_speed'] = 25

        # maxiter is set to -1 here, thus, we are not going to get to a close answer
        m.estimate_params(times=results.times, inputs=results.inputs, outputs=results.outputs, keys=keys, bounds=bound, options={'maxiter': -1, 'disp': False})

        self.assertNotEqual(saveError, m.calc_error(results.times, results.inputs, results.outputs))

        #Resetting parameters for next estimate_params function call
        m.parameters['thrower_height'] = 1.5
        m.parameters['throwing_speed'] = 25

        # Passing in arbitrary options should not affect estimate_params
        m.estimate_params(times=results.times, inputs=results.inputs, outputs=results.outputs, keys=keys, bounds=bound, options= {'1':3, 'disp':1})
        for key in keys:
            self.assertAlmostEqual(m.parameters[key], gt[key], 2)

        self.assertAlmostEqual(saveError, m.calc_error(results.times, results.inputs, results.outputs), delta = 0.00001)

    def test_multiple_runs(self):
        """
        In this test, we are examining the behavior of estimate_params when there are multiple runs.
        """
        m = ThrownObject()

        # The value of time1, time2, inputs, and outputs are arbitrary values

        time1 = [0, 1, 2, 4, 5, 6, 7, 8, 9]
        time2 = [0, 1, 2, 3]

        inputs = [[{}]*9, [{}]*4]
        outputs = [[{'x': 1.83},
            {'x': 36.95},
            {'x': 62.36},
            {'x': 77.81},
            {'x': 83.45},
            {'x': 79.28},
            {'x': 65.3},
            {'x': 41.51},
            {'x': 7.91},], 
            [
                {'x': 1.83},
                {'x': 36.95},
                {'x': 62.36},
                {'x': 77.81},
            ]]
        
        
        # Checking to see if multiple runs can exist.
        # time1 and time2 are explicitly being passed in into a parent wrapper list.
        # See definitions of variables to understand format.
        m.estimate_params(times=[time1, time2], inputs=inputs, outputs=outputs)

        # Checking to see if wrapping in tuple works.
        m.estimate_params(times=(time1, time2), inputs=inputs, outputs=outputs)

        # Adding another wrapper list around outputs. List error, 2, 2, 1 will result.
        with self.assertRaises(ValueError) as cm:
            m.estimate_params(times=[time1, time2], inputs=inputs, outputs=[outputs])
        self.assertEqual(
            'Times, inputs, and outputs must be same length. Length of times: 2, Length of inputs: 2, Length of outputs: 1',
            str(cm.exception)
        )

        # Adding another wrapper list around times. List error, 1, 2, 2 will result.
        with self.assertRaises(ValueError) as cm:
            m.estimate_params(times=[[time1, time2]], inputs=inputs, outputs=outputs)
        self.assertEqual(
            'Times, inputs, and outputs must be same length. Length of times: 1, Length of inputs: 2, Length of outputs: 2',
            str(cm.exception)
        )

        incorrectTimesRunsLen = [[0, 1, 2, 4, 5, 6, 7, 8, 9]]

        # Passing in only one run for Times whereas inputs and outputs have two runs
        with self.assertRaises(ValueError) as cm:
            m.estimate_params(times=incorrectTimesRunsLen, inputs=inputs, outputs=outputs)
        self.assertEqual(
            'Times, inputs, and outputs must be same length. Length of times: 1, Length of inputs: 2, Length of outputs: 2',
            str(cm.exception)
        )

        incorrectTimesLen = [[0, 1, 2, 4, 5, 6, 7, 8, 9], [0, 1, 2, 3, 4]]

        # Passing in correct amount of runs, however at run 1, Times has an incorrect length of 5 whereas inputs and outputs have a length of 4
        # Test is also validating if run 1 raises the exception
        with self.assertRaises(ValueError) as cm:
            m.estimate_params(times=incorrectTimesLen, inputs=inputs, outputs=outputs)
        self.assertEqual(
            'Times, inputs, and outputs must be same length for the run at index 1. Length of times: 5, Length of inputs: 4, Length of outputs: 4',
            str(cm.exception)
        )

        # Incorrect lengths for times.
        with self.assertRaises(ValueError):
            m.estimate_params(times=[time1, [time2]], inputs=inputs, outputs=outputs)
        self.assertEqual(
            'Times, inputs, and outputs must be same length for the run at index 1. Length of times: 5, Length of inputs: 4, Length of outputs: 4',
            str(cm.exception)
        )
        # Wrapper list becomes a set.
        timesSet = [time1, time2]
        # Unhashable type for outputs
        with self.assertRaises(TypeError):
            m.estimate_params(times=set(timesSet), inputs=inputs, outputs=set(outputs))
        
        time1 = np.array([0, 1, 2, 4, 5, 6, 7, 8, 9])
        time2 = [0, 1, 2, 3]

        # Confirming estimate_params works when different runs are passed in as different data types.
        # Passing in time1 as a np.array datatype.
        m.estimate_params(times=[time1, time2], inputs=inputs, outputs=outputs)

        # Changing keyword arguments
        time1 = [0, 1, 2, 4, 5, 6, 7, 8, 9]
        outputs = [[{'x': 1.83},
            {'x': 36.95},
            {'x': 62.36},
            {'x': 77.81},
            {'x': 83.45},
            {'x': 79.28},
            {'x': 65.3},
            {'x': 41.51},
            {'x': 7.91},], 
            np.array([
                {'x': 1.83},
                {'x': 36.95},
                {'x': 62.36},
                {'x': 77.81},
            ])]

        # Passing in an np.array structure as a runs for outputs.
        m.estimate_params(times=[time1, time2], inputs=inputs, outputs=outputs)

        # Test case that would be fixed with future changes to Containers
        # with self.assertRaises(ValueError):
        #     m.estimate_params(times=[incorrectTimesLen], inputs=[inputs], outputs=[outputs])


    def test_incorrect_lens(self):
        """
        Goal of this test is to compare the results of passing in incorrect lengths into our estimate_params call.

        Furthermore, checks incorrect lengths within multiple runs.
        """
        # Initializing our model
        m = ThrownObject(process_noise = 0, measurement_noise = 0)
        results = m.simulate_to_threshold(save_freq=0.5)
        gt = m.parameters.copy()

        # Define Keys for estimate_params
        keys = ['thrower_height', 'throwing_speed']
        
        # Defining wrongInputLen to test parameter length tests.
        wrongInputLen = [{}]*8
        
        # Wrong Input Length and Values
        with self.assertRaises(ValueError):
            m.estimate_params(times=[results.times], inputs=[wrongInputLen], outputs=[results.outputs])
        
        # Same as last example but times not in wrapper list
        with self.assertRaises(ValueError):
            m.estimate_params(times=results.times, inputs=[wrongInputLen], outputs=[results.outputs])
        
        # Passing in Runs directly
        with self.assertRaises(ValueError):
            m.estimate_params(times=results.times, inputs=wrongInputLen, outputs=results.outputs)

        # Defining wrongOutputs to test parameter length tests.
        # Arbitrary Outputs created here.
        wrongOutputs = [
            {'x': 1.83},
            {'x': 36.95},
            {'x': 62.36},
            {'x': 77.81},
            {'x': 83.45},
            {'x': 79.28},
            {'x': 65.3},
            {'x': 41.51},
        ]

        # Wrong outputs parameter length
        with self.assertRaises(ValueError) as cm:
            m.estimate_params(times=[results.times], inputs=[results.inputs], outputs=[wrongOutputs])
        self.assertEqual(
            'Times, inputs, and outputs must be same length for the run at index 0. Length of times: 9, Length of inputs: 9, Length of outputs: 8',
            str(cm.exception)
        )

        # Both inputs and outputs with incorrect lengths
        with self.assertRaises(ValueError) as cm:
            m.estimate_params(times=[results.times], inputs=[wrongInputLen], outputs=[wrongOutputs])
        self.assertEqual(
            'Times, inputs, and outputs must be same length for the run at index 0. Length of times: 9, Length of inputs: 8, Length of outputs: 8',
            str(cm.exception)
        )

        # Without wrapper
        with self.assertRaises(ValueError) as cm:
            m.estimate_params(times=results.times, inputs=wrongInputLen, outputs= wrongOutputs)
        self.assertEqual(
            'Times, inputs, and outputs must be same length for the run at index 0. Length of times: 9, Length of inputs: 8, Length of outputs: 8',
            str(cm.exception)
        )

        # Length error expected, 1, 9, 1.
        with self.assertRaises(ValueError) as cm:
            m.estimate_params(times=[[results.times]], inputs=[results.inputs], outputs=[[results.outputs]])
        self.assertEqual(
            'Times, inputs, and outputs must be same length for the run at index 0. Length of times: 1, Length of inputs: 9, Length of outputs: 1',
            str(cm.exception)
        )

        # Passing in incorrect Runs
        with self.assertRaises(ValueError):
            m.estimate_params(times= results.times, inputs= results.inputs, outputs=wrongOutputs)

        # Different types of wrappers should not affect function
        # Testing functionality works with having only a few wrapper sequences
        m.parameters['thrower_height'] = 1.5
        m.parameters['throwing_speed'] = 25

        m.estimate_params(times=results.times, inputs=(results.inputs), outputs=(results.outputs))
        for key in keys:
            self.assertAlmostEqual(m.parameters[key], gt[key], 2)
        
        # Same as last test, but inputs have tuple wrapper sequence instead.
        m.parameters['thrower_height'] = 1.5
        m.parameters['throwing_speed'] = 25

        m.estimate_params(times=results.times, inputs=(results.inputs), outputs=[results.outputs])
        for key in keys:
            self.assertAlmostEqual(m.parameters[key], gt[key], 2)

        # Cannot pass in Sets
        with self.assertRaises(TypeError):
            m.estimate_params(times=set(results.times), inputs=results.inputs, outputs=[results.outputs])

        # Missing inputs
        with self.assertRaises(ValueError) as cm:
            m.estimate_params(times=[results.times], outputs=[results.outputs])
        self.assertEqual(
            'Missing keyword arguments inputs',
            str(cm.exception)
        )

        # 'input' is not a keyword argument, so technically not defining the inputs.
        with self.assertRaises(ValueError) as cm:
            m.estimate_params(times=[results.times], input=[results.inputs], outputs=[results.outputs]) 
        self.assertEqual(
            'Missing keyword arguments inputs',
            str(cm.exception)
        )

        # Will work in future case, but not at the current moment
        # with self.assertRaises(ValueError)
            # m.estimate_params(times=[[times]], inputs=[[inputs]], outputs=[[outputs]])

# Test that specifically looks into adding tolerance into our keyword arguments.
    def test_tolerance(self):
        m = ThrownObject()
        results = m.simulate_to_threshold(save_freq=0.5)
        gt = m.parameters.copy()
        keys = ['thrower_height', 'throwing_speed', 'g']

        # works as intended for everything
        bound = ((-15, 15), (24, 42), (-20, 10))

        # Testing that high tolerance results in high error
        # Now lets reset some parameters
        m.parameters['thrower_height'] = 3.1
        m.parameters['throwing_speed'] = 29
        m.parameters['g'] = 10

        # High tolerance would result in a higher calc_error
        m.estimate_params(times = results.times, inputs = results.inputs, outputs = results.outputs,
                          bounds=bound, keys = keys, tol = 100)
        if not all(abs(m.parameters[key] - gt[key]) > 0.02 for key in keys):
            raise ValueError("m.parameter shouldn't be too close to the original parameters")
        check = m.calc_error(results.times, results.inputs, results.outputs)

        # Reset parameters
        m.parameters['thrower_height'] = 3.1
        m.parameters['throwing_speed'] = 29
        m.parameters['g'] = 10

        # Not including bounds works as intended here, whereas including bounds does not get a good fit for the parameters.
        m.estimate_params(times = results.times, inputs = results.inputs, outputs = results.outputs, keys = keys, tol = 1e-9)
        for key in keys:
            self.assertAlmostEqual(m.parameters[key], gt[key], 2)
        check2 = m.calc_error(results.times, results.inputs, results.outputs)

        self.assertLess(check2, check)

        # Note that tolerance does not convert here
        with self.assertRaises(TypeError):
            m.estimate_params(times = results.times, inputs = results.inputs, outputs = results.outputs, 
                              bounds=bound, keys = keys , tol = "12")    

        # When tolerance is empty list
        m.parameters['thrower_height'] = 3.1
        m.parameters['throwing_speed'] = 29
        m.parameters['g'] = 10
        m.estimate_params(times = results.times, inputs = results.inputs, outputs = results.outputs, keys = keys, tol = [])
        hold1 = m.calc_error(results.times, results.inputs, results.outputs)

        m.parameters['thrower_height'] = 3.1
        m.parameters['throwing_speed'] = 29
        m.parameters['g'] = 10

        # Tolerance works as intended as long as it is within a sequence of length 1
        m.estimate_params(times = results.times, inputs = results.inputs, outputs = results.outputs, keys = keys, tol = [15])
        hold2 = m.calc_error(results.times, results.inputs, results.outputs)

        self.assertNotEqual(hold1, hold2)

        m.parameters['thrower_height'] = 3.1
        m.parameters['throwing_speed'] = 29
        m.parameters['g'] = 10
        m.estimate_params(times = results.times, inputs = results.inputs, outputs = results.outputs, keys = keys, tol = 15)
        hold1 = m.calc_error(results.times, results.inputs, results.outputs)

        self.assertEqual(hold1, hold2)

        m.parameters['thrower_height'] = 3.1
        m.parameters['throwing_speed'] = 29
        m.parameters['g'] = 10
        m.estimate_params(times = results.times, inputs = results.inputs, outputs = results.outputs, keys = keys, tol = (15))
        hold2 = m.calc_error(results.times, results.inputs, results.outputs)

        self.assertEqual(hold1, hold2)

        # Cannot pass Sets into tolerance
        with self.assertRaises(TypeError):
            m.estimate_params(times = results.times, inputs = results.inputs, outputs = results.outputs, keys = keys, tol = {1})

        # Works when tolerance is a floating point value.
        m.parameters['thrower_height'] = 3.1
        m.parameters['throwing_speed'] = 29
        m.parameters['g'] = 10
        m.estimate_params(times = results.times, inputs = results.inputs, outputs = results.outputs, keys = keys, tol = 1.123543297)
        if not all(abs(m.parameters[key] - gt[key]) > 0.02 for key in keys):
            self.fail("m.parameter shouldn't be too close to the original parameters")

        # When tolerance is a list of many integers
        with self.assertRaises(ValueError):
            m.estimate_params(times = results.times, inputs = results.inputs, outputs = results.outputs, keys = keys, tol = [1, 2, 3])

        # When tolerance is a list of mixed values (integers and strings)
        with self.assertRaises(TypeError):
            m.estimate_params(times = results.times, inputs = results.inputs, outputs = results.outputs, keys = keys, tol = [1, '2', '3'])
        
        # When tolerance is a tuple
        with self.assertRaises(ValueError):
            m.estimate_params(times = results.times, inputs = results.inputs, outputs = results.outputs, keys = keys, tol = (1, 2, 3))
        
        # Using different method should work as intended 
        m.parameters['thrower_height'] = 3.1
        m.parameters['throwing_speed'] = 29
        m.parameters['g'] = 10
        m.estimate_params(times = results.times, inputs = results.inputs, outputs = results.outputs, keys=keys, method = 'TNC', tol = 1e-9)
        track1 = m.calc_error(results.times, results.inputs, results.outputs)

        # Default Values 
        m.parameters['thrower_height'] = 3.1
        m.parameters['throwing_speed'] = 29
        m.parameters['g'] = 10

        m.estimate_params(times = results.times, inputs = results.inputs, outputs = results.outputs, keys = keys, tol = 1e-9)
        track2 = m.calc_error(results.times, results.inputs, results.outputs)
        
        # Using different methods would result in different errors.
        self.assertNotAlmostEqual(track1, track2)

<<<<<<< HEAD
        # Tests that are checking for how tolerance and options work alongside one another
=======
        # Reset parameters
        m.parameters['thrower_height'] = 3.1
        m.parameters['throwing_speed'] = 29
        m.parameters['g'] = 10

        m.estimate_params(times = results.times, inputs = results.inputs, outputs = results.outputs, 
                          bounds=bound, keys=keys, method = 'TNC', tol = 1e-4)
        track1 = m.calc_error(results.times, results.inputs, results.outputs)

        # So, for tol values between 1e-4 and bigger, we will continue to have the same results, whereas. 
        # To determine it is 1e-34is the smallest, we have a tolerance check if it 1e-3 produces similar results, to which it does not.

        m.parameters['thrower_height'] = 3.1
        m.parameters['throwing_speed'] = 29
        m.parameters['g'] = 10
        
        # Providing bounds here has some unwanted behavior. Provides worse predictions... Just a result of having tolerance
        m.estimate_params(times = results.times, inputs = results.inputs, outputs = results.outputs, 
                          bounds=bound, keys=keys, method='TNC', options = {'maxiter': 250}, tol=1e-9)
        
        track2 = m.calc_error(results.times, results.inputs, results.outputs)

        # Note that at some point, the tolerance does not keep going farther down, the tolerance does not affect the calc_error
        self.assertNotEqual(track1, track2)


        # Tests to check how tolerance and options work together
>>>>>>> 0e92d880
        m.parameters['thrower_height'] = 3.1
        m.parameters['throwing_speed'] = 29
        m.parameters['g'] = 10
        m.estimate_params(times = results.times, inputs = results.inputs, outputs = results.outputs,
                           bounds=bound, keys=keys, tol = 1e-2)
        override1 = m.calc_error(results.times, results.inputs, results.outputs)

        m.parameters['thrower_height'] = 3.1
        m.parameters['throwing_speed'] = 29
        m.parameters['g'] = 10
        m.estimate_params(times = results.times, inputs = results.inputs, outputs = results.outputs,
                            bounds=bound, keys=keys, tol = 1e-5)
        override2 = m.calc_error(results.times, results.inputs, results.outputs)

        self.assertNotEqual(override1, override2)

        m.parameters['thrower_height'] = 3.1
        m.parameters['throwing_speed'] = 29
        m.parameters['g'] = 10
        m.estimate_params(times = results.times, inputs = results.inputs, outputs = results.outputs,
                           bounds = bound, keys=keys, tol = 1e-2, options={'xatol': 1e-5})
        override3 = m.calc_error(results.times, results.inputs, results.outputs)

        # Passed in options properly overrides the tolerance that is placed. 
        self.assertNotEqual(override1, override3)
        self.assertEqual(override2, override3)

def run_tests():
    unittest.main()
    
def main():
    l = unittest.TestLoader()
    runner = unittest.TextTestRunner()
    print("\n\nTesting EstimateParams Feature")
    result = runner.run(l.loadTestsFromTestCase(TestEstimateParams)).wasSuccessful()

    if not result:
        raise Exception("Failed test")

if __name__ == '__main__':
    main()<|MERGE_RESOLUTION|>--- conflicted
+++ resolved
@@ -1021,10 +1021,7 @@
         # Using different methods would result in different errors.
         self.assertNotAlmostEqual(track1, track2)
 
-<<<<<<< HEAD
         # Tests that are checking for how tolerance and options work alongside one another
-=======
-        # Reset parameters
         m.parameters['thrower_height'] = 3.1
         m.parameters['throwing_speed'] = 29
         m.parameters['g'] = 10
@@ -1051,7 +1048,6 @@
 
 
         # Tests to check how tolerance and options work together
->>>>>>> 0e92d880
         m.parameters['thrower_height'] = 3.1
         m.parameters['throwing_speed'] = 29
         m.parameters['g'] = 10
