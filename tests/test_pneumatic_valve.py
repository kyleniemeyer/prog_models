--- conflicted
+++ resolved
@@ -135,7 +135,140 @@
         (times, inputs, states, outputs, event_states) = m.simulate_to_threshold(future_loading, m.output(m.initialize(future_loading(0))), **config)# , 'save_freq': 60
         self.assertAlmostEqual(times[-1], 782.53, 0)
 
-<<<<<<< HEAD
+    def test_pneumatic_valve_base(self):
+        # Test using PneumaticValveBase
+        m = PneumaticValveBase(process_noise= 0)
+        param = m.parameters
+
+        cycle_time = 20
+        def future_loading(t, x=None):
+            t = t % cycle_time
+            if t < cycle_time/2:
+                return {
+                    'pL': 3.5e5,
+                    'pR': 2.0e5,
+                    # Open Valve
+                    'uTop': False,
+                    'uBot': True
+                }
+            else:
+                return {
+                    'pL': 3.5e5,
+                    'pR': 2.0e5,
+                    # Close Valve
+                    'uTop': True,
+                    'uBot': False
+                }
+
+        u0 = future_loading(0)
+        x0 = m.initialize(u0)
+        x0_test = {
+            'x': 0,
+            'v': 0,
+            'Ai': 0,
+            'r': 6000,
+            'k': 48000,
+            'Aeb': 1e-5,
+            'Aet': 1e-5,
+            'condition': 1,
+            'mTop': 0.067876043046,
+            'mBot': 9.445596253581e-4,
+            'pDiff': u0['pL'] - u0['pR']
+        }
+        param['wb'] = 0
+        param['wi'] = 0
+        param['wk'] = 0
+        param['wr'] = 0
+        param['wt'] = 0
+
+        for key in m.states:
+            self.assertAlmostEqual(x0[key], x0_test[key], 7)
+        
+        x = m.next_state(x0, future_loading(0), 0.1)
+        x_test = {
+            'Aeb': 1e-5,
+            'Aet': 1e-5,
+            'Ai': 0,
+            'condition': 1,
+            'k': 48000,
+            'mBot': 0.008534524658,
+            'mTop': 0.048044198904,
+            'r': 6000,
+            'v': 0,
+            'x': 0,
+            'pDiff': u0['pL'] - u0['pR']
+        }
+        param['wb'] = 0
+        param['wi'] = 0
+        param['wk'] = 0
+        param['wr'] = 0
+        param['wt'] = 0
+
+        for key in m.states:
+            self.assertAlmostEqual(x[key], x_test[key], 7)
+
+        z = m.output(x)
+        z_test = {
+            "Q": 0,
+            "iB": True, 
+            "iT": False,
+            "pB": 0.91551734,
+            "pT": 3.7319387914459899,
+            "x": 0
+        }
+        for key in m.outputs:
+            self.assertAlmostEqual(z[key], z_test[key], 7)
+
+        param['x0']['wr'] = 1
+
+        x0 = m.initialize(u0)
+        x0_test = {
+            'x': 0,
+            'v': 0,
+            'Ai': 0,
+            'r': 6000,
+            'k': 48000,
+            'Aeb': 1e-5,
+            'Aet': 1e-5,
+            'mTop': 0.067876043046,
+            'mBot': 9.445596253581e-4,
+            'pDiff': u0['pL'] - u0['pR']
+        }
+        param['wb'] = 0
+        param['wi'] = 0
+        param['wk'] = 0
+        param['wr'] = 1
+        param['wt'] = 0
+
+        for key in m.states:
+            self.assertAlmostEqual(x0[key], x0_test[key], 7)
+        
+        x = m.next_state(x0, future_loading(0), 0.1)
+        x_test = {
+            'Aeb': 1e-5,
+            'Aet': 1e-5,
+            'Ai': 0,
+            'k': 48000,
+            'mBot': 8.5345246578678786736e-3,
+            'mTop': 0.048044198903933490206,
+            'r': 6000,
+            'v': 0,
+            'x': 0,
+            'pDiff': u0['pL'] - u0['pR']
+        }
+        param['wb'] = 0
+        param['wi'] = 0
+        param['wk'] = 0
+        param['wr'] = 1
+        param['wt'] = 0
+
+        for key in m.states:
+            self.assertAlmostEqual(x[key], x_test[key], 7)
+
+        config = {'dt': 0.01, 'horizon': 800, 'save_freq': 60}
+        (times, inputs, states, outputs, event_states) = m.simulate_to_threshold(future_loading, m.output(m.initialize(future_loading(0))), **config)# , 'save_freq': 60
+        self.assertAlmostEqual(times[-1], 782.53, 0)
+
 # This allows the module to be executed directly
 def run_tests():
     unittest.main()
@@ -147,139 +280,4 @@
     result = runner.run(l.loadTestsFromTestCase(TestPneumaticValve)).wasSuccessful()
 
     if not result:
-        raise Exception("Failed test")
-=======
-    def test_pneumatic_valve_base(self):
-        # Test using PneumaticValveBase
-        m = PneumaticValveBase(process_noise= 0)
-        param = m.parameters
-
-        cycle_time = 20
-        def future_loading(t, x=None):
-            t = t % cycle_time
-            if t < cycle_time/2:
-                return {
-                    'pL': 3.5e5,
-                    'pR': 2.0e5,
-                    # Open Valve
-                    'uTop': False,
-                    'uBot': True
-                }
-            else:
-                return {
-                    'pL': 3.5e5,
-                    'pR': 2.0e5,
-                    # Close Valve
-                    'uTop': True,
-                    'uBot': False
-                }
-
-        u0 = future_loading(0)
-        x0 = m.initialize(u0)
-        x0_test = {
-            'x': 0,
-            'v': 0,
-            'Ai': 0,
-            'r': 6000,
-            'k': 48000,
-            'Aeb': 1e-5,
-            'Aet': 1e-5,
-            'condition': 1,
-            'mTop': 0.067876043046,
-            'mBot': 9.445596253581e-4,
-            'pDiff': u0['pL'] - u0['pR']
-        }
-        param['wb'] = 0
-        param['wi'] = 0
-        param['wk'] = 0
-        param['wr'] = 0
-        param['wt'] = 0
-
-        for key in m.states:
-            self.assertAlmostEqual(x0[key], x0_test[key], 7)
-        
-        x = m.next_state(x0, future_loading(0), 0.1)
-        x_test = {
-            'Aeb': 1e-5,
-            'Aet': 1e-5,
-            'Ai': 0,
-            'condition': 1,
-            'k': 48000,
-            'mBot': 0.008534524658,
-            'mTop': 0.048044198904,
-            'r': 6000,
-            'v': 0,
-            'x': 0,
-            'pDiff': u0['pL'] - u0['pR']
-        }
-        param['wb'] = 0
-        param['wi'] = 0
-        param['wk'] = 0
-        param['wr'] = 0
-        param['wt'] = 0
-
-        for key in m.states:
-            self.assertAlmostEqual(x[key], x_test[key], 7)
-
-        z = m.output(x)
-        z_test = {
-            "Q": 0,
-            "iB": True, 
-            "iT": False,
-            "pB": 0.91551734,
-            "pT": 3.7319387914459899,
-            "x": 0
-        }
-        for key in m.outputs:
-            self.assertAlmostEqual(z[key], z_test[key], 7)
-
-        param['x0']['wr'] = 1
-
-        x0 = m.initialize(u0)
-        x0_test = {
-            'x': 0,
-            'v': 0,
-            'Ai': 0,
-            'r': 6000,
-            'k': 48000,
-            'Aeb': 1e-5,
-            'Aet': 1e-5,
-            'mTop': 0.067876043046,
-            'mBot': 9.445596253581e-4,
-            'pDiff': u0['pL'] - u0['pR']
-        }
-        param['wb'] = 0
-        param['wi'] = 0
-        param['wk'] = 0
-        param['wr'] = 1
-        param['wt'] = 0
-
-        for key in m.states:
-            self.assertAlmostEqual(x0[key], x0_test[key], 7)
-        
-        x = m.next_state(x0, future_loading(0), 0.1)
-        x_test = {
-            'Aeb': 1e-5,
-            'Aet': 1e-5,
-            'Ai': 0,
-            'k': 48000,
-            'mBot': 8.5345246578678786736e-3,
-            'mTop': 0.048044198903933490206,
-            'r': 6000,
-            'v': 0,
-            'x': 0,
-            'pDiff': u0['pL'] - u0['pR']
-        }
-        param['wb'] = 0
-        param['wi'] = 0
-        param['wk'] = 0
-        param['wr'] = 1
-        param['wt'] = 0
-
-        for key in m.states:
-            self.assertAlmostEqual(x[key], x_test[key], 7)
-
-        config = {'dt': 0.01, 'horizon': 800, 'save_freq': 60}
-        (times, inputs, states, outputs, event_states) = m.simulate_to_threshold(future_loading, m.output(m.initialize(future_loading(0))), **config)# , 'save_freq': 60
-        self.assertAlmostEqual(times[-1], 782.53, 0)
->>>>>>> 3f290626
+        raise Exception("Failed test")