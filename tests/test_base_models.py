# Copyright © 2021 United States Government as represented by the Administrator of the National Aeronautics and Space Administration.  All Rights Reserved.

import unittest
from prog_models import *
from prog_models.models import *
from copy import deepcopy


class MockModel():
    states = ['a', 'b', 'c', 't']
    inputs = ['i1', 'i2']
    outputs = ['o1']
    default_parameters = {
        'p1': 1.2,
        'x0': {'a': 1, 'b': 5, 'c': -3.2, 't': 0}
    }

    def initialize(self, u = {}, z = {}):
        return deepcopy(self.parameters['x0'])

    def next_state(self, x, u, dt):
        x['a']+= u['i1']*dt
        x['c']-= u['i2']
        x['t']+= dt
        return x

    def output(self, x):
        return {'o1': x['a'] + x['b'] + x['c']}


class MockProgModel(MockModel, prognostics_model.PrognosticsModel):
    events = ['e1', 'e2']

    def event_state(self, x):
        t = x['t']
        return {
            'e1': max(1-t/5.0,0),
            'e2': max(1-t/15.0,0)
            }

    def threshold_met(self, x):
        return {key : value < 1e-6 for (key, value) in self.event_state(x).items()}

def derived_callback(config):
    return {
        'p2': config['p1']  # New config
    }

def derived_callback2(config):
    return {  # Testing chained update
        'p3': config['p2'], 
    }

def derived_callback3(config):
    return {  # Testing 2nd chained update 
        'p4': -2 * config['p2'], 
    }


class MockModelWithDerived(MockProgModel):
    param_callbacks = {
            'p1': [derived_callback],
            'p2': [derived_callback2, derived_callback3]
        }


class TestModels(unittest.TestCase):
    def test_templates(self):
        import prog_model_template
        m = prog_model_template.ProgModelTemplate()

    def test_derived(self):
        m = MockModelWithDerived()
        self.assertAlmostEqual(m.parameters['p1'], 1.2, 5)
        self.assertAlmostEqual(m.parameters['p2'], 1.2, 5)
        self.assertAlmostEqual(m.parameters['p3'], 1.2, 5)
        self.assertAlmostEqual(m.parameters['p4'], -2.4, 5)

        m.parameters['p1'] = 2.4
        self.assertAlmostEqual(m.parameters['p1'], 2.4, 5)
        self.assertAlmostEqual(m.parameters['p2'], 2.4, 5)
        self.assertAlmostEqual(m.parameters['p3'], 2.4, 5)
        self.assertAlmostEqual(m.parameters['p4'], -4.8, 5)

        m.parameters['p2'] = 5
        self.assertAlmostEqual(m.parameters['p1'], 2.4, 5)  # No change
        self.assertAlmostEqual(m.parameters['p2'], 5, 5)
        self.assertAlmostEqual(m.parameters['p3'], 5, 5)
        self.assertAlmostEqual(m.parameters['p4'], -10, 5)

    def test_broken_models(self):

        class missing_states(prognostics_model.PrognosticsModel):
            inputs = ['i1', 'i2']
            outputs = ['o1']
            parameters = {'process_noise':0.1}
            def initialize(self, u, z):
                pass
            def next_state(self, x, u, dt):
                pass
            def output(self, x):
                pass
        
        class empty_states(prognostics_model.PrognosticsModel):
            states = []
            inputs = ['i1', 'i2']
            outputs = ['o1']
            parameters = {'process_noise':0.1}
            def initialize(self, u, z):
                pass
            def next_state(self, x, u, dt):
                pass
            def output(self, x):
                pass
        
        class missing_inputs(prognostics_model.PrognosticsModel):
            states = ['x1', 'x2']
            outputs = ['o1']
            parameters = {'process_noise':0.1}
            def initialize(self, u, z):
                pass
            def next_state(self, x, u, dt):
                pass
            def output(self, x):
                pass
        
        class missing_outputs(prognostics_model.PrognosticsModel):
            states = ['x1', 'x2']
            inputs = ['i1']
            parameters = {'process_noise':0.1}
            def initialize(self, u, z):
                pass
            def next_state(self, x, u, dt):
                pass
            def output(self, x):
                pass
        
        class missing_initiialize(prognostics_model.PrognosticsModel):
            inputs = ['i1']
            states = ['x1', 'x2']
            outputs = ['o1']
            parameters = {'process_noise':0.1}
            def next_state(self, x, u, dt):
                pass
            def output(self, x):
                pass
        
        class missing_output(prognostics_model.PrognosticsModel):
            inputs = ['i1']
            states = ['x1', 'x2']
            outputs = ['o1']
            parameters = {'process_noise':0.1}
            def initialize(self, u, z):
                pass
            def next_state(self, x, u, dt):
                pass

        try: 
            m = missing_states()
            self.fail("Should not have worked, missing 'states'")
        except ProgModelTypeError:
            pass

        try: 
            m = empty_states()
            self.fail("Should not have worked, empty 'states'")
        except ProgModelTypeError:
            pass

        try: 
            m = missing_inputs()
            self.fail("Should not have worked, missing 'inputs'")
        except ProgModelTypeError:
            pass

        try: 
            m = missing_outputs()
            self.fail("Should not have worked, missing 'outputs'")
        except ProgModelTypeError:
            pass

        try: 
            m = missing_initiialize()
            self.fail("Should not have worked, missing 'initialize' method")
        except TypeError:
            pass

        try: 
            m = missing_output()
            self.fail("Should not have worked, missing 'output' method")
        except TypeError:
            pass

    def __noise_test(self, noise_key, dist_key, keys):
        m = MockProgModel(**{noise_key: 0.0})
        for key in keys:
            self.assertIn(key, m.parameters[noise_key])
            self.assertAlmostEqual(m.parameters[noise_key][key], 0.0)

        i = 0
        noise = {}
        for key in keys:
            noise[key] = i
            i += 1
        m = MockProgModel(**{noise_key: noise})
        for key in keys:
            self.assertIn(key, m.parameters[noise_key])
            self.assertAlmostEqual(m.parameters[noise_key][key], noise[key])

        def add_one(self, x):
            return {key: value + 1 for (key, value) in x.items()}
        m = MockProgModel(**{noise_key: add_one})
        x = getattr(m, "apply_{}".format(noise_key))({key: 1 for key in keys})
        self.assertEqual(x[keys[0]], 2)

        try:
            noise = {}
            for i in range(len(keys)-1):
                noise[keys[i]] = i
            m = MockProgModel(**{noise_key: noise})
            self.fail("Should have raised exception at missing process_noise key")
        except ProgModelTypeError:
            pass

        try:
            noise = []
            m = MockProgModel(**{noise_key: noise})
            self.fail("Should have raised exception - inproper format")
        except Exception:
            pass            

        # Test that it ignores process_noise_dist in case where process_noise is a function
        m = MockProgModel(**{noise_key: add_one, dist_key: 'invalid one'})
        x = getattr(m, "apply_{}".format(noise_key))({key: 1 for key in keys})
        self.assertEqual(x[keys[0]], 2)

        # Invalid dist
        try:
            noise = {key : 0.0 for key in keys}
            m = MockProgModel(**{noise_key: noise, dist_key: 'invalid one'})
            self.fail("Invalid noise distribution")
        except ProgModelTypeError:
            pass

        # Invalid dist
        try:
            m = MockProgModel(**{noise_key: 0, dist_key: 'invalid one'})
            self.fail("Invalid noise distribution")
        except ProgModelTypeError:
            pass

        # Valid distributions
        m = MockProgModel(**{noise_key: 0, dist_key: 'uniform'})
        m = MockProgModel(**{noise_key: 0, dist_key: 'gaussian'})
        m = MockProgModel(**{noise_key: 0, dist_key: 'normal'})
        m = MockProgModel(**{noise_key: 0, dist_key: 'triangular'})
        
    def test_process_noise(self):
        self.__noise_test('process_noise', 'process_noise_dist', MockProgModel.states)

    def test_measurement_noise(self):
        self.__noise_test('measurement_noise', 'measurement_noise_dist', MockProgModel.outputs)

    def test_prog_model(self):
        m = MockProgModel() # Should work- sets default
        m = MockProgModel(process_noise = 0.0)
        x0 = m.initialize()
        self.assertDictEqual(x0, m.parameters['x0'])
        x = m.next_state(x0, {'i1': 1, 'i2': 2.1}, 0.1)
        self.assertAlmostEqual(x['a'], 1.1, 6)
        self.assertAlmostEqual(x['c'], -5.3, 6)
        self.assertEqual(x['b'], 5)
        z = m.output(x)
        self.assertAlmostEqual(z['o1'], 0.8, 5)
        e = m.event_state({'t': 0})
        t = m.threshold_met({'t': 0})
        self.assertAlmostEqual(e['e1'], 1.0, 5)
        self.assertFalse(t['e1'])
        e = m.event_state({'t': 5})
        self.assertAlmostEqual(e['e1'], 0.0, 5)
        t = m.threshold_met({'t': 5})
        self.assertTrue(t['e1'])
        t = m.threshold_met({'t': 10})
        self.assertTrue(t['e1'])

    def test_model_gen(self):
        keys = {
            'states': ['a', 'b', 'c', 't'],
            'inputs': ['i1', 'i2'],
            'outputs': ['o1'],
            'events': ['e1']
        }

        def initialize(u, z):
            return {'a': 1, 'b': 3, 'c': -3.2, 't': 0}

        def next_state(x, u, dt):
            x['a']+= u['i1']*dt
            x['c']-= u['i2']
            x['t']+= dt
            return x

        def dx(x, u):
            return {'a': u['i1'], 'b': 0, 'c': u['i2'], 't':1}

        def output(x):
            return {'o1': x['a'] + x['b'] + x['c']}

        def event_state(x):
            t = x['t']
            return {'e1': max(1-t/5.0,0)}

        def threshold_met(x):
            t = x['t']
            return {'e1': max(1-t/5.0,0) < 1e-6}

        m = prognostics_model.PrognosticsModel.generate_model(keys, initialize, output, next_state_eqn = next_state, event_state_eqn = event_state, threshold_eqn = threshold_met)
        x0 = m.initialize({}, {})
        x = m.next_state(x0, {'i1': 1, 'i2': 2.1}, 0.1)
        self.assertAlmostEqual(x['a'], 1.1, 6)
        self.assertAlmostEqual(x['c'], -5.3, 6)
        self.assertEqual(x['b'], 3)
        z = m.output(x)
        self.assertAlmostEqual(z['o1'], -1.2, 5)
        e = m.event_state({'t': 0})
        t = m.threshold_met({'t': 0})
        self.assertAlmostEqual(e['e1'], 1.0, 5)
        self.assertFalse(t['e1'])
        e = m.event_state({'t': 5})
        self.assertAlmostEqual(e['e1'], 0.0, 5)
        t = m.threshold_met({'t': 5.1})
        self.assertTrue(t['e1'])
        t = m.threshold_met({'t': 10})
        self.assertTrue(t['e1'])

        # Without event_state or threshold
        keys = {
            'states': ['a', 'b', 'c'],
            'inputs': ['i1', 'i2'],
            'outputs': ['o1']
        }
        m = prognostics_model.PrognosticsModel.generate_model(keys, initialize, output, next_state_eqn=next_state)
        x0 = m.initialize({}, {})
        x = m.next_state(x0, {'i1': 1, 'i2': 2.1}, 0.1)
        self.assertAlmostEqual(x['a'], 1.1, 6)
        self.assertAlmostEqual(x['c'], -5.3, 6)
        self.assertEqual(x['b'], 3)
        z = m.output(x)
        self.assertAlmostEqual(z['o1'], -1.2, 5)
        e = m.event_state({'t': 5})
        self.assertDictEqual(e, {})
        t = m.threshold_met({'t': 5.1})
        self.assertDictEqual(t, {})

        # Deriv Model
        m = prognostics_model.PrognosticsModel.generate_model(keys, initialize, output, dx_eqn=dx)
        x0 = m.initialize({}, {})
        dx = m.dx(x0, {'i1': 1, 'i2': 2.1})
        self.assertAlmostEqual(dx['a'], 1, 6)
        self.assertAlmostEqual(dx['b'], 0, 6)
        self.assertAlmostEqual(dx['c'], 2.1, 6)
        x = m.next_state(x0, {'i1': 1, 'i2': 2.1}, 0.1)
        self.assertAlmostEqual(x['a'], 1.1, 6)
        self.assertAlmostEqual(x['c'], -2.99, 6)
        self.assertEqual(x['b'], 3)

    def test_broken_model_gen(self):
        keys = {
            'states': ['a', 'b', 'c', 't'],
            'inputs': ['i1', 'i2'],
            'outputs': ['o1'],
            'events': ['e1']
        }

        def initialize(u, z):
            return {'a': 1, 'b': 5, 'c': -3.2, 't': 0}

        def next_state(x, u, dt):
            x['a']+= u['i1']*dt
            x['c']-= u['i2']
            x['t']+= dt
            return x

        def output(x):
            return {'o1': x['a'] + x['b'] + x['c']}

        def event_state(x):
            t = x['t']
            return {'e1': max(1-t/5.0,0)}

        def threshold_met(x):
            t = x['t']
            return {'e1': max(1-t/5.0,0) < 1e-6}

        try:
            m = prognostics_model.PrognosticsModel.generate_model(keys, 7, output, next_state_eqn=next_state)
            self.fail("Should have failed- non-callable initialize eqn")
        except ProgModelTypeError:
            pass

        try:
            m = prognostics_model.PrognosticsModel.generate_model(keys, initialize, output, next_state_eqn=[])
            self.fail("Should have failed- non-callable next_state eqn")
        except ProgModelTypeError:
            pass
        try:
            m = prognostics_model.PrognosticsModel.generate_model(keys, initialize, output)
            self.fail("Should have failed- missing next_state and dx eqn")
        except ProgModelTypeError:
            pass

        try:
            m = prognostics_model.PrognosticsModel.generate_model(keys, initialize, {}, next_state_eqn = next_state)
            self.fail("Should have failed- non-callable output eqn")
        except ProgModelTypeError:
            pass

        try:
            incomplete_keys = {
                'states': ['a', 'b', 'c'],
                'outputs': ['o1'],
                'events': ['e1']
            }
            m = prognostics_model.PrognosticsModel.generate_model(incomplete_keys, initialize, {}, next_state_eqn = next_state)
            self.fail("Should have failed- missing inputs keys")
        except ProgModelTypeError:
            pass

        try:
            incomplete_keys = {
                'inputs': ['a'],
                'outputs': ['o1'],
                'events': ['e1']
            }
            m = prognostics_model.PrognosticsModel.generate_model(incomplete_keys, initialize, {}, next_state_eqn = next_state)
            self.fail("Should have failed- missing states keys")
        except ProgModelTypeError:
            pass

        try:
            incomplete_keys = {
                'inputs': ['a'],
                'states': ['a', 'b', 'c'],
                'events': ['e1']
            }
            m = prognostics_model.PrognosticsModel.generate_model(incomplete_keys, initialize, {}, next_state_eqn = next_state)
            self.fail("Should have failed- missing outputs keys")
        except ProgModelTypeError:
            pass

        try:
            extra_keys = {
                'inputs': ['a'],
                'states': ['a', 'b', 'c'],
                'outputs': ['o1'],
                'events': ['e1'],
                'abc': 'def'
            }
            m = prognostics_model.PrognosticsModel.generate_model(extra_keys, initialize, output, next_state_eqn = next_state)
        except ProgModelTypeError:
            self.fail("Should not have failed- extra keys")

        try:
            incomplete_keys = {
                'inputs': ['a'],
                'states': ['a', 'b', 'c'],
                'outputs': ['o1'],
                'events': ['e1']
            }
            m = prognostics_model.PrognosticsModel.generate_model(incomplete_keys, initialize, output, event_state_eqn=-3, next_state_eqn = next_state)
            self.fail("Should have failed- not callable event_state eqn")
        except ProgModelTypeError:
            pass

        try:
            incomplete_keys = {
                'inputs': ['a'],
                'states': ['a', 'b', 'c'],
                'outputs': ['o1'],
                'events': ['e1']
            }
            m = prognostics_model.PrognosticsModel.generate_model(incomplete_keys, initialize, output, event_state_eqn=event_state, threshold_eqn=-3, next_state_eqn = next_state)
            self.fail("Should have failed- not callable threshold eqn")
        except ProgModelTypeError:
            pass

        # Non-iterable state
        try:
            keys = {
                'states': 10, # should be a list
                'inputs': ['i1', 'i2'],
                'outputs': ['o1'],
                'events': ['e1']
            }
            def dx(t, x, u):
                return {'a': u['i1'], 'b': 0, 'c': u['i2']}
            m = prognostics_model.PrognosticsModel.generate_model(keys, initialize, output, dx_eqn=dx)
            self.fail("Should have failed- non iterable states")
        except ProgModelTypeError:
            pass

        try:
            keys = {
                'states': ['a', 'b', 'c'], 
                'inputs': ['i1', 'i2'],
                'outputs': -2,# should be a list
                'events': ['e1']
            }
            def dx(t, x, u):
                return {'a': u['i1'], 'b': 0, 'c': u['i2']}
            m = prognostics_model.PrognosticsModel.generate_model(keys, initialize, output, dx_eqn=dx)
            self.fail("Should have failed- non iterable outputs")
        except ProgModelTypeError:
            pass


    def test_sim_to_thresh(self):
        m = MockProgModel(process_noise = 0.0)
        def load(t, x=None):
            return {'i1': 1, 'i2': 2.1}

        # Any event, default
        (times, inputs, states, outputs, event_states) = m.simulate_to_threshold(load, {'o1': 0.8}, **{'dt': 0.5, 'save_freq': 1.0})
        self.assertAlmostEqual(times[-1], 5.0, 5)

        # Any event, initial state 
        x0 = {'a': 1, 'b': 5, 'c': -3.2, 't': -1}
        (times, inputs, states, outputs, event_states) = m.simulate_to_threshold(load, {'o1': 0.8}, **{'dt': 0.5, 'save_freq': 1.0, 'x': x0})
        self.assertAlmostEqual(times[-1], 6.0, 5)
        self.assertAlmostEqual(states[0]['t'], -1.0, 5)

        # Any event, manual
        (times, inputs, states, outputs, event_states) = m.simulate_to_threshold(load, {'o1': 0.8}, **{'dt': 0.5, 'save_freq': 1.0}, threshold_keys=['e1', 'e2'])
        self.assertAlmostEqual(times[-1], 5.0, 5)

        # Only event 2
        (times, inputs, states, outputs, event_states) = m.simulate_to_threshold(load, {'o1': 0.8}, **{'dt': 0.5, 'save_freq': 1.0}, threshold_keys=['e2'])
        self.assertAlmostEqual(times[-1], 15.0, 5)

        # Threshold before event
        (times, inputs, states, outputs, event_states) = m.simulate_to_threshold(load, {'o1': 0.8}, **{'dt': 0.5, 'save_freq': 1.0, 'horizon': 5.0}, threshold_keys=['e2'])
        self.assertAlmostEqual(times[-1], 5.0, 5)

        # Threshold after event
        (times, inputs, states, outputs, event_states) = m.simulate_to_threshold(load, {'o1': 0.8}, **{'dt': 0.5, 'save_freq': 1.0, 'horizon': 20.0}, threshold_keys=['e2'])
        self.assertAlmostEqual(times[-1], 15.0, 5)

        # No thresholds
        (times, inputs, states, outputs, event_states) = m.simulate_to_threshold(load, {'o1': 0.8}, **{'dt': 0.5, 'save_freq': 1.0, 'horizon': 20.0}, threshold_keys=[])
        self.assertAlmostEqual(times[-1], 20.0, 5)

        # Custom thresholds met eqn- both keys
        def thresh_met(thresholds):
            return all(thresholds.values())
        config = {'dt': 0.5, 'save_freq': 1.0, 'horizon': 20.0, 'thresholds_met_eqn': thresh_met}
        (times, inputs, states, outputs, event_states) = m.simulate_to_threshold(load, {'o1': 0.8}, **config, threshold_keys=['e1', 'e2'])
        self.assertAlmostEqual(times[-1], 15.0, 5)

        try:
            (times, inputs, states, outputs, event_states) = m.simulate_to_threshold(load, {'o1': 0.8}, threshold_keys=['e1', 'e2', 'e3'], **{'dt': 0.5, 'save_freq': 1.0})
            self.fail("Should fail- extra threshold key")
        except ProgModelInputException:
            pass

    def test_sim_past_thresh(self):
        m = MockProgModel(process_noise = 0.0)
        def load(t, x=None):
            return {'i1': 1, 'i2': 2.1}

        (times, inputs, states, outputs, event_states) = m.simulate_to(6, load, {'o1': 0.8}, **{'dt': 0.5, 'save_freq': 1.0})
        self.assertAlmostEqual(times[-1], 6.0, 5)
        
    def test_sim_prog(self):
        m = MockProgModel(process_noise = 0.0)
        def load(t, x=None):
            return {'i1': 1, 'i2': 2.1}
        
        ## Check inputs
        (times, inputs, states, outputs, event_states) = m.simulate_to(0, load, {'o1': 0.8})
        self.assertEqual(len(times), 1)

        try:
            m.simulate_to(-30, load, {'o1': 0.8})
            self.fail("Should have failed- time must be greater than 0")
        except ProgModelInputException:
            pass

        try:
            m.simulate_to([12], load, {'o1': 0.8})
            self.fail("Should have failed- time must be a number")
        except ProgModelInputException:
            pass

        try:
            m.simulate_to(12, load, {})
            self.fail("Should have failed- output must contain each field (e.g., o1)")
        except ProgModelInputException:
            pass

        try:
            m.simulate_to(12, 132, {'o1': 0.8})
            self.fail("Should have failed- future_load should be callable")
        except ProgModelInputException:
            pass

        ## Simulate
        (times, inputs, states, outputs, event_states) = m.simulate_to(3.5, load, {'o1': 0.8}, **{'dt': 0.5, 'save_freq': 1.0})

        # Check times
        for t in range(0, 4):
            self.assertAlmostEqual(times[t], t, 5)
        self.assertEqual(len(times), 5)
        self.assertAlmostEqual(times[-1], 3.5, 5) # Save last step (even though it's not on a savepoint)
        
        # Check inputs
        self.assertEqual(len(inputs), 5)
        for i in inputs:
            self.assertDictEqual(i, {'i1': 1, 'i2': 2.1}, "Future loading error")

        # Check states
        self.assertEqual(len(states), 5)
        a = [1, 2, 3, 4, 4.5]
        c = [-3.2, -7.4, -11.6, -15.8, -17.9]
        for (ai, ci, x) in zip(a, c, states):
            self.assertAlmostEqual(x['a'], ai, 5)
            self.assertEqual(x['b'], 5)
            self.assertAlmostEqual(x['c'], ci, 5)

        # Check outputs
        self.assertEqual(len(outputs), 5)
        o = [2.8, -0.4, -3.6, -6.8, -8.4]
        for (oi, z) in zip(o, outputs):
            self.assertAlmostEqual(z['o1'], oi, 5)

        # Check event_states
        self.assertEqual(len(event_states), 5)
        e = [1.0, 0.8, 0.6, 0.4, 0.3]
        for (ei, es) in zip(e, event_states):
            self.assertAlmostEqual(es['e1'], ei, 5)

        ## Check last state saving
        (times, inputs, states, outputs, event_states) = m.simulate_to(3, load, {'o1': 0.8}, **{'dt': 0.5, 'save_freq': 1.0})
        for t in range(0, 4):
            self.assertAlmostEqual(times[t], t, 5)
        self.assertEqual(len(times), 4, "Should be 4 elements in times") # Didn't save last state (because same as savepoint)

        ## Check dt > save_freq
        (times, inputs, states, outputs, event_states) = m.simulate_to(3, load, {'o1': 0.8}, **{'dt': 0.5, 'save_freq': 0.1})
        for t in range(0, 7):
            self.assertAlmostEqual(times[t], t/2, 5)
        self.assertEqual(len(times), 7, "Should be 7 elements in times") # Didn't save last state (because same as savepoint)

        ## Custom Savepoint test - with last state saving
        (times, inputs, states, outputs, event_states) = m.simulate_to(3, load, {'o1': 0.8}, **{'dt': 0.5, 'save_freq': 99.0, 'save_pts': [1.45, 2.45]})
        # Check times
        self.assertAlmostEqual(times[0], 0, 5)
        self.assertAlmostEqual(times[1], 1.5, 5)
        self.assertAlmostEqual(times[2], 2.5, 5)
        self.assertEqual(len(times), 4)
        self.assertAlmostEqual(times[-1], 3.0, 5) # Save last step (even though it's not on a savepoint)
        
        ## Custom Savepoint test
        (times, inputs, states, outputs, event_states) = m.simulate_to(2.5, load, {'o1': 0.8}, **{'dt': 0.5, 'save_freq': 99.0, 'save_pts': [1.45, 2.45]})
        # Check times
        self.assertAlmostEqual(times[0], 0, 5)
        self.assertAlmostEqual(times[1], 1.5, 5)
        self.assertAlmostEqual(times[2], 2.5, 5)
        self.assertEqual(len(times), 3)
        # Last step is a savepoint        

    def test_sim_prog_inproper_config(self):
        m = MockProgModel(process_noise = 0.0)
        def load(t, x=None):
            return {'i1': 1, 'i2': 2.1}
        
        ## Check inputs
        config = {'dt': [1, 2]}
        try:
            (times, inputs, states, outputs, event_states) = m.simulate_to(0, load, {'o1': 0.8}, **config)
            self.fail("should have failed - dt must be number")
        except ProgModelInputException:
            pass

        config = {'dt': -1}
        try:
            (times, inputs, states, outputs, event_states) = m.simulate_to(0, load, {'o1': 0.8}, **config)
            self.fail("Should have failed- dt must be positive")
        except ProgModelInputException:
            pass

        config = {'save_freq': [1, 2]}
        try:
            (times, inputs, states, outputs, event_states) = m.simulate_to(0, load, {'o1': 0.8}, **config)
            self.fail("Should have failed- save_freq must be number")
        except ProgModelInputException:
            pass

        config = {'save_freq': -1}
        try:
            (times, inputs, states, outputs, event_states) = m.simulate_to(0, load, {'o1': 0.8}, **config)
            self.fail("Should have failed- save_freq must be positive")
        except ProgModelInputException:
            pass

        config = {'horizon': [1, 2]}
        try:
            (times, inputs, states, outputs, event_states) = m.simulate_to_threshold(load, {'o1': 0.8}, **config)
            self.fail("Should have failed Horizon should be number")
        except ProgModelInputException:
            pass

        config = {'horizon': -1}
        try:
            (times, inputs, states, outputs, event_states) = m.simulate_to_threshold(load, {'o1': 0.8}, **config)
            self.fail("Should have failed- horizon must be positive")
        except ProgModelInputException:
            pass
        
        config = {'thresholds_met_eqn': -1}
        try:
            (times, inputs, states, outputs, event_states) = m.simulate_to_threshold(load, {'o1': 0.8}, **config)
            self.fail("Should have failed- thresholds_met_eqn must be callable")
        except ProgModelInputException:
            pass

        # incorrect number of arguments
        config = {'thresholds_met_eqn': lambda a, b: print(a, b)}
        try:
            (times, inputs, states, outputs, event_states) = m.simulate_to_threshold(load, {'o1': 0.8}, **config)
            self.fail()
        except ProgModelInputException:
            pass

    # when range specified when state doesnt exist or entered incorrectly
    def test_state_bounds(self):
        m = MockProgModel()
        m.state_limits = {
<<<<<<< HEAD
            't': (-100, 100)
        }
        x0 = m.initialize()

        def load(t, x=None):
            return {'i1': 1, 'i2': 2.1}

        # inside bounds
        x0['t'] = 0
        (times, inputs, states, outputs, event_states) = m.simulate_to(0.001, load, {'o1': 0.8}, x = x0)
        self.assertGreaterEqual(states[1]['t'], -100)
        self.assertLessEqual(states[1]['t'], 100)

        # outside low boundary
        x0['t'] = -200
        (times, inputs, states, outputs, event_states) = m.simulate_to(0.001, load, {'o1': 0.8}, x = x0)
        self.assertAlmostEqual(states[1]['t'], -100)

        # outside high boundary
        x0['t'] = 200
        (times, inputs, states, outputs, event_states) = m.simulate_to(0.001, load, {'o1': 0.8}, x = x0)
        self.assertAlmostEqual(states[1]['t'], 100)

        # at low boundary
        x0['t'] = -100
        (times, inputs, states, outputs, event_states) = m.simulate_to(0.001, load, {'o1': 0.8}, x = x0)
        self.assertGreaterEqual(states[1]['t'], -100)
        self.assertLessEqual(states[1]['t'], 100)

        # at high boundary
        x0['t'] = 100
        (times, inputs, states, outputs, event_states) = m.simulate_to(0.001, load, {'o1': 0.8}, x = x0)
        self.assertGreaterEqual(states[1]['t'], -100)
        self.assertLessEqual(states[1]['t'], 100)
=======
            't': [-100, 100]
        }
        x0 = m.initialize()

        # inside bounds
        x0['t'] = 0
        x = m.__next_state(x0, {'i1': 1, 'i2': 2.1}, 0.1)
        if not (-100 <= x['t'] <= 100):
            self.fail()

        # outside low boundary
        x0['t'] = -200
        x = m.__next_state(x0, {'i1': 1, 'i2': 2.1}, 0.1)
        if x['t'] != -100:
            self.fail()

        # outside high boundary
        x0['t'] = 200
        x = m.__next_state(x0, {'i1': 1, 'i2': 2.1}, 0.1)
        if x['t'] != 100:
            self.fail()

        # at low boundary
        x0['t'] = -100
        x = m.__next_state(x0, {'i1': 1, 'i2': 2.1}, 0.1)
        if not (-100 <= x['t'] <= 100):
            self.fail()

        # at high boundary
        x0['t'] = 100
        x = m.__next_state(x0, {'i1': 1, 'i2': 2.1}, 0.1)
        if not (-100 <= x['t'] <= 100):
            self.fail()
>>>>>>> b6cc2f1c

        # when state doesn't exist
        try:
            x0['n'] = 0
<<<<<<< HEAD
            (times, inputs, states, outputs, event_states) = m.simulate_to(0.001, load, {'o1': 0.8}, x = x0)
=======
            x = m.__next_state(x0, {'i1': 1, 'i2': 2.1}, 0.1)
>>>>>>> b6cc2f1c
            self.fail()
        except Exception:
            pass

        # when state entered incorrectly
        try:
<<<<<<< HEAD
            x0['t'] = 'f'
            (times, inputs, states, outputs, event_states) = m.simulate_to(0.001, load, {'o1': 0.8}, x = x0)
=======
            x0['n'] = 'f'
            x = m.__next_state(x0, {'i1': 1, 'i2': 2.1}, 0.1)
>>>>>>> b6cc2f1c
            self.fail()
        except Exception:
            pass

        # when boundary entered incorrectly
        try:
<<<<<<< HEAD
            m.state_limits = { 't': ('f', 100) }
            x0['t'] = 0
            (times, inputs, states, outputs, event_states) = m.simulate_to(0.001, load, {'o1': 0.8}, x = x0)
=======
            m.state_limits = { 't': ['f', 100] }
            x0['t'] = 0
            x = m.__next_state(x0, {'i1': 1, 'i2': 2.1}, 0.1)
>>>>>>> b6cc2f1c
            self.fail()
        except Exception:
            pass

        try:
<<<<<<< HEAD
            m.state_limits = { 't': (-100, 'f') }
            x0['t'] = 0
            (times, inputs, states, outputs, event_states) = m.simulate_to(0.001, load, {'o1': 0.8}, x = x0)
=======
            m.state_limits = { 't': [-100, 'f'] }
            x0['t'] = 0
            x = m.__next_state(x0, {'i1': 1, 'i2': 2.1}, 0.1)
>>>>>>> b6cc2f1c
            self.fail()
        except Exception:
            pass

        try:
<<<<<<< HEAD
            m.state_limits = { 't': (100) }
            x0['t'] = 0
            (times, inputs, states, outputs, event_states) = m.simulate_to(0.001, load, {'o1': 0.8}, x = x0)
=======
            m.state_limits = { 't': [100] }
            x0['t'] = 0
            x = m.__next_state(x0, {'i1': 1, 'i2': 2.1}, 0.1)
>>>>>>> b6cc2f1c
            self.fail()
        except Exception:
            pass


# This allows the module to be executed directly
def run_tests():
    unittest.main()
    
def main():
    # This ensures that the directory containing ProgModelTemplate is in the python search directory
    import sys
    from os.path import dirname, join
    sys.path.append(join(dirname(__file__), ".."))

    l = unittest.TestLoader()
    runner = unittest.TextTestRunner()
    print("\n\nTesting Base Models")
    result = runner.run(l.loadTestsFromTestCase(TestModels)).wasSuccessful()

    if not result:
        raise Exception("Failed test")

if __name__ == '__main__':
    main()<|MERGE_RESOLUTION|>--- conflicted
+++ resolved
@@ -735,7 +735,6 @@
     def test_state_bounds(self):
         m = MockProgModel()
         m.state_limits = {
-<<<<<<< HEAD
             't': (-100, 100)
         }
         x0 = m.initialize()
@@ -770,106 +769,44 @@
         (times, inputs, states, outputs, event_states) = m.simulate_to(0.001, load, {'o1': 0.8}, x = x0)
         self.assertGreaterEqual(states[1]['t'], -100)
         self.assertLessEqual(states[1]['t'], 100)
-=======
-            't': [-100, 100]
-        }
-        x0 = m.initialize()
-
-        # inside bounds
-        x0['t'] = 0
-        x = m.__next_state(x0, {'i1': 1, 'i2': 2.1}, 0.1)
-        if not (-100 <= x['t'] <= 100):
-            self.fail()
-
-        # outside low boundary
-        x0['t'] = -200
-        x = m.__next_state(x0, {'i1': 1, 'i2': 2.1}, 0.1)
-        if x['t'] != -100:
-            self.fail()
-
-        # outside high boundary
-        x0['t'] = 200
-        x = m.__next_state(x0, {'i1': 1, 'i2': 2.1}, 0.1)
-        if x['t'] != 100:
-            self.fail()
-
-        # at low boundary
-        x0['t'] = -100
-        x = m.__next_state(x0, {'i1': 1, 'i2': 2.1}, 0.1)
-        if not (-100 <= x['t'] <= 100):
-            self.fail()
-
-        # at high boundary
-        x0['t'] = 100
-        x = m.__next_state(x0, {'i1': 1, 'i2': 2.1}, 0.1)
-        if not (-100 <= x['t'] <= 100):
-            self.fail()
->>>>>>> b6cc2f1c
 
         # when state doesn't exist
         try:
             x0['n'] = 0
-<<<<<<< HEAD
             (times, inputs, states, outputs, event_states) = m.simulate_to(0.001, load, {'o1': 0.8}, x = x0)
-=======
-            x = m.__next_state(x0, {'i1': 1, 'i2': 2.1}, 0.1)
->>>>>>> b6cc2f1c
             self.fail()
         except Exception:
             pass
 
         # when state entered incorrectly
         try:
-<<<<<<< HEAD
             x0['t'] = 'f'
             (times, inputs, states, outputs, event_states) = m.simulate_to(0.001, load, {'o1': 0.8}, x = x0)
-=======
-            x0['n'] = 'f'
-            x = m.__next_state(x0, {'i1': 1, 'i2': 2.1}, 0.1)
->>>>>>> b6cc2f1c
             self.fail()
         except Exception:
             pass
 
         # when boundary entered incorrectly
         try:
-<<<<<<< HEAD
             m.state_limits = { 't': ('f', 100) }
             x0['t'] = 0
             (times, inputs, states, outputs, event_states) = m.simulate_to(0.001, load, {'o1': 0.8}, x = x0)
-=======
-            m.state_limits = { 't': ['f', 100] }
-            x0['t'] = 0
-            x = m.__next_state(x0, {'i1': 1, 'i2': 2.1}, 0.1)
->>>>>>> b6cc2f1c
             self.fail()
         except Exception:
             pass
 
         try:
-<<<<<<< HEAD
             m.state_limits = { 't': (-100, 'f') }
             x0['t'] = 0
             (times, inputs, states, outputs, event_states) = m.simulate_to(0.001, load, {'o1': 0.8}, x = x0)
-=======
-            m.state_limits = { 't': [-100, 'f'] }
-            x0['t'] = 0
-            x = m.__next_state(x0, {'i1': 1, 'i2': 2.1}, 0.1)
->>>>>>> b6cc2f1c
             self.fail()
         except Exception:
             pass
 
         try:
-<<<<<<< HEAD
             m.state_limits = { 't': (100) }
             x0['t'] = 0
             (times, inputs, states, outputs, event_states) = m.simulate_to(0.001, load, {'o1': 0.8}, x = x0)
-=======
-            m.state_limits = { 't': [100] }
-            x0['t'] = 0
-            x = m.__next_state(x0, {'i1': 1, 'i2': 2.1}, 0.1)
->>>>>>> b6cc2f1c
             self.fail()
         except Exception:
             pass
